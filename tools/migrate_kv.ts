--- conflicted
+++ resolved
@@ -9,20 +9,10 @@
 }
 
 export async function migrateKv() {
-<<<<<<< HEAD
   const iter = kv.list<Item>({ prefix: ["items_by_time"] });
   const promises = [];
   for await (const res of iter) {
     promises.push(kv.set(["items", res.value.id], res.value));
-=======
-  const iter = kv.list<Item>({ prefix: ["visits"] });
-  const promises = [];
-  for await (const res of iter) {
-    promises.push(kv.delete(res.key));
-    const oldDate = res.key.at(-1);
-    const newDate = incrementMonth(oldDate as string);
-    promises.push(kv.set([res.key[0], newDate], res.value));
->>>>>>> 9ca2661f
   }
   await Promise.all(promises);
 }
