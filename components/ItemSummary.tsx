--- conflicted
+++ resolved
@@ -1,23 +1,7 @@
 // Copyright 2023 the Deno authors. All rights reserved. MIT license.
 import VoteButton from "@/islands/VoteButton.tsx";
 import type { Item, User } from "@/utils/db.ts";
-<<<<<<< HEAD
-import UserDetail from "./UserDetail.tsx";
-
-export function pluralize(unit: number, label: string) {
-  return unit === 1 ? `${unit} ${label}` : `${unit} ${label}s`;
-}
-
-/** @todo Replace with https://deno.land/std@0.184.0/datetime/mod.ts?s=difference */
-export function timeAgo(time: number | Date) {
-  const between = (Date.now() - Number(time)) / 1000;
-  if (between < 3600) return pluralize(~~(between / 60), "minute");
-  else if (between < 86400) return pluralize(~~(between / 3600), "hour");
-  else return pluralize(~~(between / 86400), "day");
-}
-=======
 import UserPostedAt from "./UserPostedAt.tsx";
->>>>>>> 0ad2513e
 
 export interface ItemSummaryProps {
   item: Item;
@@ -43,14 +27,7 @@
             {new URL(props.item.url).host} ↗
           </a>
         </span>
-<<<<<<< HEAD
-        <p>
-          <UserDetail {...props.user} />
-          {timeAgo(new Date(props.item.createdAt))} ago
-        </p>
-=======
         <UserPostedAt user={props.user} createdAt={props.item.createdAt} />
->>>>>>> 0ad2513e
       </div>
     </div>
   );
