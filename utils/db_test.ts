// Copyright 2023 the Deno authors. All rights reserved. MIT license.
import {
  type Comment,
  compareScore,
  createComment,
  createItem,
  createNotification,
  createUser,
  createVote,
  deleteComment,
  deleteItem,
  deleteNotification,
  deleteUserBySession,
  deleteVote,
  formatDate,
  getAllItems,
  getAreVotedBySessionId,
  getCommentsByItem,
  getDatesSince,
  getItem,
  getItemsByUser,
  getItemsSince,
  getManyMetrics,
  getManyUsers,
  getNotification,
  getNotificationsByUser,
  getUser,
  getUserByLogin,
  getUserBySession,
  getUserByStripeCustomer,
  getVotedItemsByUser,
  ifUserHasNotifications,
  incrVisitsCountByDay,
  type Item,
  newCommentProps,
  newItemProps,
  newNotificationProps,
  newUserProps,
  Notification,
  updateUser,
  type User,
} from "./db.ts";
import {
  assertAlmostEquals,
  assertArrayIncludes,
  assertEquals,
  assertRejects,
} from "std/testing/asserts.ts";
import { DAY } from "std/datetime/constants.ts";

function genNewComment(comment?: Partial<Comment>): Comment {
  return {
    itemId: crypto.randomUUID(),
    userId: crypto.randomUUID(),
    text: crypto.randomUUID(),
    ...newCommentProps(),
    ...comment,
  };
}

function genNewItem(item?: Partial<Item>): Item {
  return {
    userId: crypto.randomUUID(),
    title: crypto.randomUUID(),
    url: `http://${crypto.randomUUID()}.com`,
    ...newItemProps(),
    ...item,
  };
}

function genNewUser(): User {
  return {
    id: crypto.randomUUID(),
    login: crypto.randomUUID(),
    avatarUrl: `http://${crypto.randomUUID()}`,
    sessionId: crypto.randomUUID(),
    stripeCustomerId: crypto.randomUUID(),
    ...newUserProps(),
  };
}

Deno.test("[db] newItemProps()", () => {
  const itemProps = newItemProps();
  assertAlmostEquals(itemProps.createdAt.getTime(), Date.now(), 1e-6);
  assertEquals(typeof itemProps.id, "string");
  assertEquals(itemProps.score, 0);
});

Deno.test("[db] getAllItems()", async () => {
  const item1 = genNewItem();
  const item2 = genNewItem();

  assertEquals(await getAllItems(), []);

  await createItem(item1);
  await createItem(item2);
  assertArrayIncludes(await getAllItems(), [item1, item2]);
});

Deno.test("[db] (get/create/delete)Item()", async () => {
  const item = genNewItem();

  assertEquals(await getItem(item.id), null);

  const dates = [new Date()];
  const [itemsCount] = await getManyMetrics("items_count", dates);
  await createItem(item);
  assertEquals(await getManyMetrics("items_count", dates), [itemsCount + 1n]);
  await assertRejects(async () => await createItem(item));
  assertEquals(await getItem(item.id), item);

  await deleteItem(item);
  assertEquals(await getItem(item.id), null);
});

Deno.test("[db] getItemsByUser()", async () => {
  const userId = crypto.randomUUID();
  const item1 = genNewItem({ userId });
  const item2 = genNewItem({ userId });

  assertEquals(await getItemsByUser(userId), []);

  await createItem(item1);
  await createItem(item2);
  assertArrayIncludes(await getItemsByUser(userId), [item1, item2]);
});

Deno.test("[db] getItemsSince()", async () => {
  const item1 = genNewItem();
  const item2 = genNewItem({
    createdAt: new Date(Date.now() - (2 * DAY)),
  });

  await createItem(item1);
  await createItem(item2);

  assertArrayIncludes(await getItemsSince(DAY), [item1]);
  assertArrayIncludes(await getItemsSince(3 * DAY), [item1, item2]);
});

Deno.test("[db] user", async () => {
  const user = genNewUser();

  assertEquals(await getUser(user.id), null);
  assertEquals(await getUserByLogin(user.login), null);
  assertEquals(await getUserBySession(user.sessionId), null);
  assertEquals(await getUserByStripeCustomer(user.stripeCustomerId!), null);

  await createUser(user);
  await assertRejects(async () => await createUser(user));
  assertEquals(await getManyMetrics("users_count", [new Date()]), [1n]);
  assertEquals(await getUser(user.id), user);
  assertEquals(await getUserByLogin(user.login), user);
  assertEquals(await getUserBySession(user.sessionId), user);
  assertEquals(await getUserByStripeCustomer(user.stripeCustomerId!), user);

  const user1 = genNewUser();
  await createUser(user1);
  assertArrayIncludes(await getManyUsers([user.id, user1.id]), [user, user1]);

  await deleteUserBySession(user.sessionId);
  assertEquals(await getUserBySession(user.sessionId), null);

  const newUser: User = { ...user, sessionId: crypto.randomUUID() };
  await updateUser(newUser);
  assertEquals(await getUser(newUser.id), newUser);
  assertEquals(await getUserByLogin(newUser.login), newUser);
  assertEquals(await getUserBySession(newUser.sessionId), newUser);
  assertEquals(
    await getUserByStripeCustomer(newUser.stripeCustomerId!),
    newUser,
  );
});

Deno.test("[db] visit", async () => {
  const date = new Date();
  await incrVisitsCountByDay(date);
  assertEquals(await getManyMetrics("visits_count", [date]), [1n]);
});

Deno.test("[db] newCommentProps()", () => {
  const commentProps = newCommentProps();
  assertAlmostEquals(commentProps.createdAt.getTime(), Date.now(), 1e-6);
  assertEquals(typeof commentProps.id, "string");
});

Deno.test("[db] (create/delete)Comment() + getCommentsByItem()", async () => {
  const itemId = crypto.randomUUID();
  const comment1 = genNewComment({
    itemId,
  });
  const comment2 = genNewComment({
    itemId,
  });

  assertEquals(await getCommentsByItem(itemId), []);

  await createComment(comment1);
  await createComment(comment2);
  await assertRejects(async () => await createComment(comment2));
  assertArrayIncludes(await getCommentsByItem(itemId), [comment1, comment2]);

  await deleteComment(comment1);
  await deleteComment(comment2);
  assertEquals(await getCommentsByItem(itemId), []);
});

Deno.test("[db] votes", async () => {
  const user = genNewUser();
  const item = genNewItem();

  assertEquals(await getVotedItemsByUser(user.id), []);

  const dates = [new Date()];
  assertEquals(await getManyMetrics("votes_count", dates), [0n]);
  await createVote({ item, user });
  assertEquals(await getManyMetrics("votes_count", dates), [1n]);
  assertEquals(await getVotedItemsByUser(user.id), [item]);
  await deleteVote({ item, user });
  assertEquals(await getVotedItemsByUser(user.id), []);
  await createVote({ item, user });
  assertRejects(async () => await createVote({ item, user }));
  await deleteVote({ item, user });
  assertRejects(async () => await deleteVote({ item, user }));
});

Deno.test("[db] getManyMetrics()", async () => {
  const last5Days = getDatesSince(DAY * 5).map((date) => new Date(date));
  const last30Days = getDatesSince(DAY * 30).map((date) => new Date(date));

  assertEquals((await getManyMetrics("items_count", last5Days)).length, 5);
  assertEquals((await getManyMetrics("items_count", last30Days)).length, 30);
});

Deno.test("[db] formatDate()", () => {
  assertEquals(formatDate(new Date("2023-01-01")), "2023-01-01");
  assertEquals(formatDate(new Date("2023-01-01T13:59:08.740Z")), "2023-01-01");
});

Deno.test("[db] getDatesSince()", () => {
  assertEquals(getDatesSince(0), []);
  assertEquals(getDatesSince(DAY), [formatDate(new Date())]);
  assertEquals(getDatesSince(DAY * 2), [
    formatDate(new Date(Date.now() - DAY)),
    formatDate(new Date()),
  ]);
});

<<<<<<< HEAD
function genNewNotification(
  notification?: Partial<Notification>,
): Notification {
  return {
    userId: crypto.randomUUID(),
    type: crypto.randomUUID(),
    userFromId: crypto.randomUUID(),
    userFromLogin: crypto.randomUUID(),
    originId: crypto.randomUUID(),
    originTitle: crypto.randomUUID(),
    ...newNotificationProps(),
    ...notification,
  };
}

Deno.test("[db] newNotificationProps()", () => {
  const notificationProps = newNotificationProps();
  assertAlmostEquals(notificationProps.createdAt.getTime(), Date.now(), 1e-6);
  assertEquals(typeof notificationProps.id, "string");
});

Deno.test("[db] (get/create/delete)Notification()", async () => {
  const notification = genNewNotification();

  assertEquals(await getNotification(notification.id), null);

  await createNotification(notification);
  await assertRejects(async () => await createNotification(notification));
  assertEquals(await getNotification(notification.id), notification);

  await deleteNotification(notification);
  assertEquals(await getItem(notification.id), null);
});

Deno.test("[db] getNotificationsByUser()", async () => {
  const userId = crypto.randomUUID();
  const notification1 = genNewNotification({ userId });
  const notification2 = genNewNotification({ userId });

  assertEquals(await getNotificationsByUser(userId), []);
  assertEquals(await ifUserHasNotifications(userId), false);

  await createNotification(notification1);
  await createNotification(notification2);
  assertArrayIncludes(await getNotificationsByUser(userId), [
    notification1,
    notification2,
  ]);
  assertEquals(await ifUserHasNotifications(userId), true);
=======
Deno.test("[db] compareScore()", () => {
  const item1: Item = {
    userId: crypto.randomUUID(),
    title: crypto.randomUUID(),
    url: `http://${crypto.randomUUID()}.com`,
    ...newItemProps(),
    score: 1,
  };
  const item2: Item = {
    userId: crypto.randomUUID(),
    title: crypto.randomUUID(),
    url: `http://${crypto.randomUUID()}.com`,
    ...newItemProps(),
    score: 2,
  };
  const item3: Item = {
    userId: crypto.randomUUID(),
    title: crypto.randomUUID(),
    url: `http://${crypto.randomUUID()}.com`,
    ...newItemProps(),
    score: 5,
  };

  const aa = [item2, item3, item1];
  const sorted = aa.toSorted(compareScore);

  assertArrayIncludes(sorted, [item1, item2, item3]);
});

Deno.test("[db] getAreVotedBySessionId()", async () => {
  const item: Item = {
    userId: crypto.randomUUID(),
    title: crypto.randomUUID(),
    url: `http://${crypto.randomUUID()}.com`,
    ...newItemProps(),
    score: 1,
  };

  const user = genNewUser();
  const vote = { item, user };

  assertEquals(await getUserBySession(user.sessionId), null);
  assertEquals(await getItem(item.id), null);
  assertEquals(await getAreVotedBySessionId([item], user.sessionId), []);
  assertEquals(await getAreVotedBySessionId([item], undefined), []);
  assertEquals(
    await getAreVotedBySessionId([item], "not-a-session"),
    [],
  );
  assertEquals(
    await getAreVotedBySessionId([item], crypto.randomUUID()),
    [],
  );

  await createItem(item);

  await createUser(user);
  await createVote(vote);

  assertEquals(await getItem(item.id), item);
  assertEquals(await getUserBySession(user.sessionId), user);

  assertEquals(await getAreVotedBySessionId([item], user.sessionId), [
    true,
  ]);
>>>>>>> 668897ab
});<|MERGE_RESOLUTION|>--- conflicted
+++ resolved
@@ -246,7 +246,6 @@
   ]);
 });
 
-<<<<<<< HEAD
 function genNewNotification(
   notification?: Partial<Notification>,
 ): Notification {
@@ -296,7 +295,8 @@
     notification2,
   ]);
   assertEquals(await ifUserHasNotifications(userId), true);
-=======
+});
+
 Deno.test("[db] compareScore()", () => {
   const item1: Item = {
     userId: crypto.randomUUID(),
@@ -362,5 +362,4 @@
   assertEquals(await getAreVotedBySessionId([item], user.sessionId), [
     true,
   ]);
->>>>>>> 668897ab
 });