--- conflicted
+++ resolved
@@ -12,11 +12,7 @@
   deleteUserBySession,
   formatDate,
   getAllItems,
-<<<<<<< HEAD
   getCommentsByItem,
-=======
-  getAreVotedBySessionId,
->>>>>>> 8b8febd4
   getDatesSince,
   getItem,
   getItemsByUser,
