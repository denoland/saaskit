// Copyright 2023 the Deno authors. All rights reserved. MIT license.
import { assertNotEquals } from "std/testing/asserts.ts";
import { chunk } from "std/collections/chunk.ts";

const KV_PATH_KEY = "KV_PATH";
let path = undefined;
if (
  (await Deno.permissions.query({ name: "env", variable: KV_PATH_KEY }))
    .state === "granted"
) {
  path = Deno.env.get(KV_PATH_KEY);
}
export const kv = await Deno.openKv(path);

// Helpers
async function getValue<T>(
  key: Deno.KvKey,
  options?: { consistency?: Deno.KvConsistencyLevel },
) {
  const res = await kv.get<T>(key, options);
  return res.value;
}

async function getValues<T>(
  selector: Deno.KvListSelector,
  options?: Deno.KvListOptions,
) {
  const values = [];
  const iter = kv.list<T>(selector, options);
  for await (const entry of iter) values.push(entry.value);
  return values;
}

/**
 * Gets many values from KV. Uses batched requests to get values in chunks of 10.
 */
async function getManyValues<T>(
  keys: Deno.KvKey[],
): Promise<(T | null)[]> {
  const promises = [];
  for (const batch of chunk(keys, 10)) {
    promises.push(kv.getMany<T[]>(batch));
  }
  return (await Promise.all(promises))
    .flat()
    .map((entry) => entry?.value);
}

export function assertIsEntry<T>(
  entry: Deno.KvEntryMaybe<T>,
): asserts entry is Deno.KvEntry<T> {
  assertNotEquals(entry.value, null, `KV entry not found: ${entry.key}`);
}

/** Gets all dates since a given number of milliseconds ago */
export function getDatesSince(msAgo: number) {
  const dates = [];
  const now = Date.now();
  const start = new Date(now - msAgo);

  while (+start < now) {
    start.setDate(start.getDate() + 1);
    dates.push(formatDate(new Date(start)));
  }

  return dates;
}

export async function collectValues<T>(iter: Deno.KvListIterator<T>) {
  const values = [];
  for await (const { value } of iter) values.push(value);
  return values;
}

/** Converts `Date` to ISO format that is zero UTC offset */
export function formatDate(date: Date) {
  return date.toISOString().split("T")[0];
}

// Item
export interface Item {
  userLogin: string;
  title: string;
  url: string;
  // The below properties can be automatically generated upon item creation
  id: string;
  createdAt: Date;
}

export function newItemProps(): Pick<Item, "id" | "createdAt"> {
  return {
    id: crypto.randomUUID(),
    createdAt: new Date(),
  };
}

/**
 * Creates a new item in KV. Throws if the item already exists in one of the indexes.
 *
 * @example New item creation
 * ```ts
 * import { newItemProps, createItem } from "@/utils/db.ts";
 *
 * const item: Item = {
 *   userLogin: "example-user-login",
 *   title: "example-title",
 *   url: "https://example.com"
 *   ..newItemProps(),
 * };
 *
 * await createItem(item);
 * ```
 */
export async function createItem(item: Item) {
  const itemsKey = ["items", item.id];
  const itemsByTimeKey = ["items_by_time", item.createdAt.getTime(), item.id];
  const itemsByUserKey = ["items_by_user", item.userLogin, item.id];
  const itemsCountKey = ["items_count", formatDate(item.createdAt)];

  const res = await kv.atomic()
    .check({ key: itemsKey, versionstamp: null })
    .check({ key: itemsByTimeKey, versionstamp: null })
    .check({ key: itemsByUserKey, versionstamp: null })
    .set(itemsKey, item)
    .set(itemsByTimeKey, item)
    .set(itemsByUserKey, item)
    .sum(itemsCountKey, 1n)
    .commit();

  if (!res.ok) throw new Error(`Failed to create item: ${item}`);
}

export async function deleteItem(item: Item) {
  const itemsKey = ["items", item.id];
  const itemsByTimeKey = ["items_by_time", item.createdAt.getTime(), item.id];
  const itemsByUserKey = ["items_by_user", item.userLogin, item.id];

  const res = await kv.atomic()
    .delete(itemsKey)
    .delete(itemsByTimeKey)
    .delete(itemsByUserKey)
    .commit();

  if (!res.ok) throw new Error(`Failed to delete item: ${item}`);
}

export async function getItem(id: string) {
  return await getValue<Item>(["items", id]);
}

export async function getItemsByUser(userLogin: string) {
  return await getValues<Item>({ prefix: ["items_by_user", userLogin] });
}

export function listItemsByUser(
  userLogin: string,
  options?: Deno.KvListOptions,
) {
  return kv.list<Item>({ prefix: ["items_by_user", userLogin] }, options);
}

export function listItemsByTime(options?: Deno.KvListOptions) {
  return kv.list<Item>({ prefix: ["items_by_time"] }, options);
}

export async function getAllItems() {
  return await getValues<Item>({ prefix: ["items"] });
}

/**
 * Gets all items since a given number of milliseconds ago from KV.
 *
 * @example Since a week ago
 * ```ts
 * import { WEEK } from "std/datetime/constants.ts";
 * import { getItemsSince } from "@/utils/db.ts";
 *
 * const itemsSinceAllTime = await getItemsSince(WEEK);
 * ```
 *
 * @example Since a month ago
 * ```ts
 * import { DAY } from "std/datetime/constants.ts";
 * import { getItemsSince } from "@/utils/db.ts";
 *
 * const itemsSinceAllTime = await getItemsSince(DAY * 30);
 * ```
 */
export async function getItemsSince(msAgo: number) {
  return await getValues<Item>({
    prefix: ["items_by_time"],
    start: ["items_by_time", Date.now() - msAgo],
  });
}

// Notification
export interface Notification {
  userLogin: string;
  type: string;
  text: string;
  originUrl: string;
  // The below properties can be automatically generated upon notification creation
  id: string;
  createdAt: Date;
}

export function newNotificationProps(): Pick<Item, "id" | "createdAt"> {
  return {
    id: crypto.randomUUID(),
    createdAt: new Date(),
  };
}

/**
 * Creates a new notification in KV. Throws if the item already exists in one of the indexes.
 *
 * @example New notification creation
 * ```ts
 * import { newNotificationProps, createNotification } from "@/utils/db.ts";
 *
 * const notification: Notification = {
 *   userLogin: "example-user-login",
 *   type: "example-type",
 *   text: "Hello, world!",
 *   originUrl: "https://hunt.deno.land"
 *   ...newNotificationProps(),
 * };
 *
 * await createNotification(notification);
 * ```
 */
export async function createNotification(notification: Notification) {
  const notificationsKey = ["notifications", notification.id];
  const notificationsByUserKey = [
    "notifications_by_user",
    notification.userLogin,
    notification.createdAt.getTime(),
    notification.id,
  ];

  const res = await kv.atomic()
    .check({ key: notificationsKey, versionstamp: null })
    .check({ key: notificationsByUserKey, versionstamp: null })
    .set(notificationsKey, notification)
    .set(notificationsByUserKey, notification)
    .commit();

  if (!res.ok) {
    throw new Error(`Failed to create notification: ${notification}`);
  }
}

export async function deleteNotification(notification: Notification) {
  const notificationsKey = ["notifications", notification.id];
  const notificationsByUserKey = [
    "notifications_by_user",
    notification.userLogin,
    notification.createdAt.getTime(),
    notification.id,
  ];

  const res = await kv.atomic()
    .delete(notificationsKey)
    .delete(notificationsByUserKey)
    .commit();

  if (!res.ok) {
    throw new Error(`Failed to delete notification: ${notification}`);
  }
}

export async function getNotification(id: string) {
  return await getValue<Notification>(["notifications", id]);
}

export function listNotificationsByUser(
  userLogin: string,
  options?: Deno.KvListOptions,
) {
  return kv.list<Notification>({
    prefix: ["notifications_by_user", userLogin],
  }, options);
}

export async function ifUserHasNotifications(userLogin: string) {
  const iter = kv.list({ prefix: ["notifications_by_user", userLogin] }, {
    consistency: "eventual",
  });
  for await (const _entry of iter) return true;
  return false;
}

// Comment
export interface Comment {
  userLogin: string;
  itemId: string;
  text: string;
  // The below properties can be automatically generated upon comment creation
  id: string;
  createdAt: Date;
}

export function newCommentProps(): Pick<Comment, "id" | "createdAt"> {
  return {
    id: crypto.randomUUID(),
    createdAt: new Date(),
  };
}

export async function createComment(comment: Comment) {
  const commentsByItemKey = [
    "comments_by_item",
    comment.itemId,
    comment.createdAt.getTime(),
    comment.id,
  ];

  const res = await kv.atomic()
    .check({ key: commentsByItemKey, versionstamp: null })
    .set(commentsByItemKey, comment)
    .commit();

  if (!res.ok) throw new Error(`Failed to create comment: ${comment}`);
}

export async function deleteComment(comment: Comment) {
  const commentsByItemKey = [
    "comments_by_item",
    comment.itemId,
    comment.createdAt.getTime(),
    comment.id,
  ];

  const res = await kv.atomic()
    .delete(commentsByItemKey)
    .commit();

  if (!res.ok) throw new Error(`Failed to delete comment: ${comment}`);
}

export function listCommentsByItem(
  itemId: string,
  options?: Deno.KvListOptions,
) {
  return kv.list<Comment>({ prefix: ["comments_by_item", itemId] }, options);
}

// User
export interface User {
  // AKA username
  login: string;
  sessionId: string;
  stripeCustomerId?: string;
  // The below properties can be automatically generated upon comment creation
  isSubscribed: boolean;
}

export function newUserProps(): Pick<User, "isSubscribed"> {
  return {
    isSubscribed: false,
  };
}

/**
 * Creates a new user in KV. Throws if the user already exists.
 *
 * @example
 * ```ts
 * import { createUser, newUser } from "@/utils/db.ts";
 *
 * const user = {
 *   login: "login",
 *   sessionId: "sessionId",
 *   ...newUserProps(),
 * };
 * await createUser(user);
 * ```
 */
export async function createUser(user: User) {
  const usersKey = ["users", user.login];
  const usersBySessionKey = ["users_by_session", user.sessionId];
  const usersCountKey = ["users_count", formatDate(new Date())];

  const atomicOp = kv.atomic();

  if (user.stripeCustomerId !== undefined) {
    const usersByStripeCustomerKey = [
      "users_by_stripe_customer",
      user.stripeCustomerId,
    ];
    atomicOp
      .check({ key: usersByStripeCustomerKey, versionstamp: null })
      .set(usersByStripeCustomerKey, user);
  }

  const res = await atomicOp
    .check({ key: usersKey, versionstamp: null })
    .check({ key: usersBySessionKey, versionstamp: null })
    .set(usersKey, user)
    .set(usersBySessionKey, user)
    .sum(usersCountKey, 1n)
    .commit();

  if (!res.ok) throw new Error(`Failed to create user: ${user}`);
}

export async function updateUser(user: User) {
  const usersKey = ["users", user.login];
  const usersBySessionKey = ["users_by_session", user.sessionId];

  const atomicOp = kv.atomic();

  if (user.stripeCustomerId !== undefined) {
    const usersByStripeCustomerKey = [
      "users_by_stripe_customer",
      user.stripeCustomerId,
    ];
    atomicOp
      .set(usersByStripeCustomerKey, user);
  }

  const res = await atomicOp
    .set(usersKey, user)
    .set(usersBySessionKey, user)
    .commit();

  if (!res.ok) throw new Error(`Failed to update user: ${user}`);
}

export async function deleteUserBySession(sessionId: string) {
  await kv.delete(["users_by_session", sessionId]);
}

/** @todo Migrate to ["users", login] key */
export async function getUser(login: string) {
  return await getValue<User>(["users", login]);
}

export async function getUserBySession(sessionId: string) {
  const usersBySessionKey = ["users_by_session", sessionId];
  return await getValue<User>(usersBySessionKey, {
    consistency: "eventual",
  }) ?? await getValue<User>(usersBySessionKey);
}

export async function getUserByStripeCustomer(stripeCustomerId: string) {
  return await getValue<User>([
    "users_by_stripe_customer",
    stripeCustomerId,
  ]);
}

export async function getUsers() {
  return await getValues<User>({ prefix: ["users"] });
}

<<<<<<< HEAD
=======
export function listUsers(options?: Deno.KvListOptions) {
  return kv.list<User>({ prefix: ["users"] }, options);
}

export async function getAreVotedBySessionId(
  items: Item[],
  sessionId?: string,
) {
  if (!sessionId) return [];
  const sessionUser = await getUserBySession(sessionId);
  if (!sessionUser) return [];
  const votes = await getVotesByUser(sessionUser.login);
  const votesItemsIds = votes.map((vote) => vote.item.id);
  return items.map((item) => votesItemsIds.includes(item.id));
}

export function compareScore(a: Item, b: Item) {
  return Number(b.score) - Number(a.score);
}

>>>>>>> 8b8febd4
// Analytics
export async function incrVisitsCountByDay(date: Date) {
  const visitsKey = ["visits_count", formatDate(date)];
  await kv.atomic()
    .sum(visitsKey, 1n)
    .commit();
}

export async function getManyMetrics(
  metric: "visits_count" | "items_count" | "users_count",
  dates: Date[],
) {
  const keys = dates.map((date) => [metric, formatDate(date)]);
  const res = await getManyValues<bigint>(keys);
  return res.map((value) => value?.valueOf() ?? 0n);
}<|MERGE_RESOLUTION|>--- conflicted
+++ resolved
@@ -454,29 +454,10 @@
   return await getValues<User>({ prefix: ["users"] });
 }
 
-<<<<<<< HEAD
-=======
 export function listUsers(options?: Deno.KvListOptions) {
   return kv.list<User>({ prefix: ["users"] }, options);
 }
 
-export async function getAreVotedBySessionId(
-  items: Item[],
-  sessionId?: string,
-) {
-  if (!sessionId) return [];
-  const sessionUser = await getUserBySession(sessionId);
-  if (!sessionUser) return [];
-  const votes = await getVotesByUser(sessionUser.login);
-  const votesItemsIds = votes.map((vote) => vote.item.id);
-  return items.map((item) => votesItemsIds.includes(item.id));
-}
-
-export function compareScore(a: Item, b: Item) {
-  return Number(b.score) - Number(a.score);
-}
-
->>>>>>> 8b8febd4
 // Analytics
 export async function incrVisitsCountByDay(date: Date) {
   const visitsKey = ["visits_count", formatDate(date)];
