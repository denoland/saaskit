// Copyright 2023 the Deno authors. All rights reserved. MIT license.
import { stripe } from "./payments.ts";

export const kv = await Deno.openKv();

interface InitItem {
  userId: string;
  title: string;
  url: string;
}

export interface Item extends InitItem {
  id: string;
  createdAt: Date;
  score: number;
}

export async function createItem(initItem: InitItem) {
  let res = { ok: false };
  while (!res.ok) {
    const id = crypto.randomUUID();
    const itemKey = ["items", id];
    const itemsByUserKey = ["items_by_user", initItem.userId, id];
    const item: Item = { ...initItem, id, score: 0, createdAt: new Date() };

    res = await kv.atomic()
      .check({ key: itemKey, versionstamp: null })
      .check({ key: itemsByUserKey, versionstamp: null })
      .set(itemKey, item)
      .set(itemsByUserKey, item)
      .commit();

<<<<<<< HEAD
export interface ItemValue extends InitItemValue {
  createdAt: Date;
  score: number;
  comment_count?: number;
=======
    return item;
  }
>>>>>>> db6a1ea0
}

export async function getAllItems(options?: Deno.KvListOptions) {
  const iter = await kv.list<Item>({ prefix: ["items"] }, options);
  const items = [];
<<<<<<< HEAD
  for await (const res of iter) {
    let comment_count = 0;
    for await (
      const _ of kv.list(
        { prefix: ["comments_by_item", res.key[1]] },
      )
    ) {
      comment_count++;
    }
    res.value = { comment_count, ...res.value };
    items.push(res);
  }
=======
  for await (const res of iter) items.push(res.value);
>>>>>>> db6a1ea0
  return items;
}

export async function getItemById(id: string) {
  const res = await kv.get<Item>(["items", id]);
  return res.value;
}

interface InitComment {
  userId: string;
  itemId: string;
  text: string;
}

export interface Comment extends InitComment {
  id: string;
  createdAt: Date;
}

export async function createComment(initComment: InitComment) {
  let res = { ok: false };
  while (!res.ok) {
    const id = crypto.randomUUID();
    const commentsByUserKey = ["comments_by_users", initComment.userId, id];
    const commentsByItemKey = ["comments_by_item", initComment.itemId, id];
    const comment: Comment = { ...initComment, id, createdAt: new Date() };

    res = await kv.atomic()
      .check({ key: commentsByUserKey, versionstamp: null })
      .check({ key: commentsByItemKey, versionstamp: null })
      .set(commentsByUserKey, comment)
      .set(commentsByItemKey, comment)
      .commit();

    return comment;
  }
}

export async function getCommentsByItem(
  itemId: string,
  options?: Deno.KvListOptions,
) {
  const iter = await kv.list<Comment>({
    prefix: ["comments_by_item", itemId],
  }, options);
  const comments = [];
  for await (const res of iter) comments.push(res.value);
  return comments;
}

interface InitUser {
  id: string;
  stripeCustomerId: string;
}

export interface User extends InitUser {
  isSubscribed: boolean;
}

export async function createUser(initUser: InitUser) {
  const usersKey = ["users", initUser.id];
  const stripeCustomersKey = [
    "user_ids_by_stripe_customer",
    initUser.stripeCustomerId,
  ];
  const user: User = { ...initUser, isSubscribed: false };

  const res = await kv.atomic()
    .check({ key: usersKey, versionstamp: null })
    .check({ key: stripeCustomersKey, versionstamp: null })
    .set(usersKey, user)
    .set(stripeCustomersKey, user.id)
    .commit();

  if (!res.ok) {
    throw res;
  }

  return user;
}

export async function getUserById(id: string) {
  const res = await kv.get<User>(["users", id]);
  return res.value;
}

export async function getUserByStripeCustomerId(stripeCustomerId: string) {
  const res = await kv.get<string>([
    "user_ids_by_stripe_customer",
    stripeCustomerId,
  ]);
  if (!res.value) return null;
  return await getUserById(res.value);
}

export async function setUserSubscription(
  id: string,
  isSubscribed: boolean,
) {
  const key = ["users", id];
  const userRes = await kv.get<User>(key);

  if (userRes.value === null) throw new Error("User with ID does not exist");

  const res = await kv.atomic()
    .check(userRes)
    .set(key, { ...userRes.value, isSubscribed } as User)
    .commit();

  if (!res.ok) {
    throw new TypeError("Atomic operation has failed");
  }
}

export async function getOrCreateUser(id: string, email: string) {
  const user = await getUserById(id);
  if (user) return user;

  const customer = await stripe.customers.create({ email });
  return await createUser({ id, stripeCustomerId: customer.id });
}<|MERGE_RESOLUTION|>--- conflicted
+++ resolved
@@ -30,36 +30,14 @@
       .set(itemsByUserKey, item)
       .commit();
 
-<<<<<<< HEAD
-export interface ItemValue extends InitItemValue {
-  createdAt: Date;
-  score: number;
-  comment_count?: number;
-=======
     return item;
   }
->>>>>>> db6a1ea0
 }
 
 export async function getAllItems(options?: Deno.KvListOptions) {
   const iter = await kv.list<Item>({ prefix: ["items"] }, options);
   const items = [];
-<<<<<<< HEAD
-  for await (const res of iter) {
-    let comment_count = 0;
-    for await (
-      const _ of kv.list(
-        { prefix: ["comments_by_item", res.key[1]] },
-      )
-    ) {
-      comment_count++;
-    }
-    res.value = { comment_count, ...res.value };
-    items.push(res);
-  }
-=======
   for await (const res of iter) items.push(res.value);
->>>>>>> db6a1ea0
   return items;
 }
 
