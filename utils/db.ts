--- conflicted
+++ resolved
@@ -406,7 +406,6 @@
   return res.value;
 }
 
-<<<<<<< HEAD
 export async function getVotedItemsBySessionUser(
   sessionId: string | undefined,
   items: Item[],
@@ -421,7 +420,8 @@
   }
   /** @todo Optimise */
   return items.map((item) => votedItemIds.includes(item.id));
-=======
+}
+
 export async function getAllVisitsPerDay(options?: Deno.KvListOptions) {
   const iter = await kv.list<bigint>({ prefix: ["visits"] }, options);
   const visits = [];
@@ -431,5 +431,4 @@
     dates.push(String(res.key[1]));
   }
   return { visits, dates };
->>>>>>> 9124c9cb
 }