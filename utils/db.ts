--- conflicted
+++ resolved
@@ -27,11 +27,7 @@
 ) {
   const values = [];
   const iter = kv.list<T>(selector, options);
-<<<<<<< HEAD
   for await (const { value } of iter) if(value) values.push(value);
-=======
-  for await (const entry of iter) values.push(entry.value);
->>>>>>> 8b8febd4
   return values;
 }
 
