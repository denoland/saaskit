// Copyright 2023 the Deno authors. All rights reserved. MIT license.
import { chunk } from "std/collections/chunk.ts";

const KV_PATH_KEY = "KV_PATH";
let path = undefined;
if (
  (await Deno.permissions.query({ name: "env", variable: KV_PATH_KEY }))
    .state === "granted"
) {
  path = Deno.env.get(KV_PATH_KEY);
}
export const kv = await Deno.openKv(path);

// Helpers
async function getValue<T>(
  key: Deno.KvKey,
  options?: { consistency?: Deno.KvConsistencyLevel },
) {
  const res = await kv.get<T>(key, options);
  return res.value;
}

/**
 * Gets many values from KV. Uses batched requests to get values in chunks of 10.
 */
async function getManyValues<T>(
  keys: Deno.KvKey[],
): Promise<(T | null)[]> {
  const promises = [];
  for (const batch of chunk(keys, 10)) {
    promises.push(kv.getMany<T[]>(batch));
  }
  return (await Promise.all(promises))
    .flat()
    .map((entry) => entry?.value);
}

/** Gets all dates since a given number of milliseconds ago */
export function getDatesSince(msAgo: number) {
  const dates = [];
  const now = Date.now();
  const start = new Date(now - msAgo);

  while (+start < now) {
    start.setDate(start.getDate() + 1);
    dates.push(formatDate(new Date(start)));
  }

  return dates;
}

export async function collectValues<T>(iter: Deno.KvListIterator<T>) {
  const values = [];
  for await (const { value } of iter) values.push(value);
  return values;
}

/** Converts `Date` to ISO format that is zero UTC offset */
export function formatDate(date: Date) {
  return date.toISOString().split("T")[0];
}

// Item
export interface Item {
  userLogin: string;
  title: string;
  url: string;
  // The below properties can be automatically generated upon item creation
  id: string;
  createdAt: Date;
  score: number;
}

export function newItemProps(): Pick<Item, "id" | "score" | "createdAt"> {
  return {
    id: crypto.randomUUID(),
    score: 0,
    createdAt: new Date(),
  };
}

/**
 * Creates a new item in KV. Throws if the item already exists in one of the indexes.
 *
 * @example
 * ```ts
 * import { newItemProps, createItem } from "@/utils/db.ts";
 *
 * await createItem({
 *   userLogin: "john_doe",
 *   title: "example-title",
 *   url: "https://example.com",
 *   ...newItemProps(),
 * });
 * ```
 */
export async function createItem(item: Item) {
  const itemsKey = ["items", item.id];
  const itemsByTimeKey = ["items_by_time", item.createdAt.getTime(), item.id];
  const itemsByUserKey = ["items_by_user", item.userLogin, item.id];
  const itemsCountKey = ["items_count", formatDate(item.createdAt)];

  const res = await kv.atomic()
    .check({ key: itemsKey, versionstamp: null })
    .check({ key: itemsByTimeKey, versionstamp: null })
    .check({ key: itemsByUserKey, versionstamp: null })
    .set(itemsKey, item)
    .set(itemsByTimeKey, item)
    .set(itemsByUserKey, item)
    .sum(itemsCountKey, 1n)
    .commit();

  if (!res.ok) throw new Error(`Failed to create item: ${item}`);
}

export async function deleteItem(item: Item) {
  const itemsKey = ["items", item.id];
  const itemsByTimeKey = ["items_by_time", item.createdAt.getTime(), item.id];
  const itemsByUserKey = ["items_by_user", item.userLogin, item.id];

  const res = await kv.atomic()
    .delete(itemsKey)
    .delete(itemsByTimeKey)
    .delete(itemsByUserKey)
    .commit();

  if (!res.ok) throw new Error(`Failed to delete item: ${item}`);
}

export async function getItem(id: string) {
  return await getValue<Item>(["items", id]);
}

export function listItemsByUser(
  userLogin: string,
  options?: Deno.KvListOptions,
) {
  return kv.list<Item>({ prefix: ["items_by_user", userLogin] }, options);
}

export function listItemsByTime(options?: Deno.KvListOptions) {
  return kv.list<Item>({ prefix: ["items_by_time"] }, options);
}

// Notification
export interface Notification {
  // Uses ULID
  id: string;
  userLogin: string;
  type: string;
  text: string;
  originUrl: string;
}

/**
 * Creates a new notification in KV. Throws if the item already exists in one of the indexes.
 *
 * @example
 * ```ts
 * import { createNotification } from "@/utils/db.ts";
 * import { monotonicUlid } from "std/ulid/mod.ts";
 *
<<<<<<< HEAD
 * const notification: Notification = {
 *   id: monotonicUlid(),
 *   userLogin: "example-user-login",
 *   type: "example-type",
 *   text: "Hello, world!",
 *   originUrl: "https://hunt.deno.land"
 * };
 *
 * await createNotification(notification);
=======
 * await createNotification({
 *   userLogin: "john_doe",
 *   type: "example-type",
 *   text: "Hello, world!",
 *   originUrl: "https://hunt.deno.land",
 *   ...newNotificationProps(),
 * });
>>>>>>> 06238332
 * ```
 */
export async function createNotification(notification: Notification) {
  const key = [
    "notifications_by_user",
    notification.userLogin,
    notification.id,
  ];

  const res = await kv.atomic()
    .check({ key: key, versionstamp: null })
    .set(key, notification)
    .commit();

  if (!res.ok) {
    throw new Error(`Failed to create notification: ${notification}`);
  }
}

export async function deleteNotification(
  notification: Pick<Notification, "id" | "userLogin">,
) {
  const key = [
    "notifications_by_user",
    notification.userLogin,
    notification.id,
  ];

  const res = await kv.atomic()
    .delete(key)
    .commit();

  if (!res.ok) {
    throw new Error(`Failed to delete notification: ${notification}`);
  }
}

export async function getNotification(
  notification: Pick<Notification, "id" | "userLogin">,
) {
  return await getValue<Notification>([
    "notifications_by_user",
    notification.userLogin,
    notification.id,
  ]);
}

export function listNotificationsByUser(
  userLogin: string,
  options?: Deno.KvListOptions,
) {
  return kv.list<Notification>({
    prefix: ["notifications_by_user", userLogin],
  }, options);
}

export async function ifUserHasNotifications(userLogin: string) {
  const iter = kv.list({ prefix: ["notifications_by_user", userLogin] }, {
    consistency: "eventual",
  });
  for await (const _entry of iter) return true;
  return false;
}

// Comment
export interface Comment {
  userLogin: string;
  itemId: string;
  text: string;
  // The below properties can be automatically generated upon comment creation
  id: string;
  createdAt: Date;
}

export function newCommentProps(): Pick<Comment, "id" | "createdAt"> {
  return {
    id: crypto.randomUUID(),
    createdAt: new Date(),
  };
}

export async function createComment(comment: Comment) {
  const commentsByItemKey = [
    "comments_by_item",
    comment.itemId,
    comment.createdAt.getTime(),
    comment.id,
  ];

  const res = await kv.atomic()
    .check({ key: commentsByItemKey, versionstamp: null })
    .set(commentsByItemKey, comment)
    .commit();

  if (!res.ok) throw new Error(`Failed to create comment: ${comment}`);
}

export async function deleteComment(comment: Comment) {
  const commentsByItemKey = [
    "comments_by_item",
    comment.itemId,
    comment.createdAt.getTime(),
    comment.id,
  ];

  const res = await kv.atomic()
    .delete(commentsByItemKey)
    .commit();

  if (!res.ok) throw new Error(`Failed to delete comment: ${comment}`);
}

export function listCommentsByItem(
  itemId: string,
  options?: Deno.KvListOptions,
) {
  return kv.list<Comment>({ prefix: ["comments_by_item", itemId] }, options);
}

// Vote
export interface Vote {
  itemId: string;
  userLogin: string;
  // The below property can be automatically generated upon vote creation
  createdAt: Date;
}

export function newVoteProps(): Pick<Vote, "createdAt"> {
  return {
    createdAt: new Date(),
  };
}

export async function createVote(vote: Vote) {
  const itemKey = ["items", vote.itemId];
  const userKey = ["users", vote.userLogin];
  const [itemRes, userRes] = await kv.getMany<[Item, User]>([itemKey, userKey]);
  const item = itemRes.value;
  const user = userRes.value;
  if (item === null) throw new Deno.errors.NotFound("Item not found");
  if (user === null) throw new Deno.errors.NotFound("User not found");

  const itemVotedByUserKey = [
    "items_voted_by_user",
    vote.userLogin,
    vote.itemId,
  ];
  const userVotedForItemKey = [
    "users_voted_for_item",
    vote.itemId,
    vote.userLogin,
  ];
  const itemByTimeKey = ["items_by_time", item.createdAt.getTime(), item.id];
  const itemByUserKey = ["items_by_user", item.userLogin, item.id];
  const votesCountKey = ["votes_count", formatDate(vote.createdAt)];

  item.score++;

  const res = await kv.atomic()
    .check(itemRes)
    .check(userRes)
    .check({ key: itemVotedByUserKey, versionstamp: null })
    .check({ key: userVotedForItemKey, versionstamp: null })
    .set(itemKey, item)
    .set(itemByTimeKey, item)
    .set(itemByUserKey, item)
    .set(itemVotedByUserKey, item)
    .set(userVotedForItemKey, user)
    .sum(votesCountKey, 1n)
    .commit();

  if (!res.ok) throw new Error("Failed to set vote", { cause: vote });
}

export async function deleteVote(vote: Omit<Vote, "createdAt">) {
  const itemKey = ["items", vote.itemId];
  const userKey = ["users", vote.userLogin];
  const itemVotedByUserKey = [
    "items_voted_by_user",
    vote.userLogin,
    vote.itemId,
  ];
  const userVotedForItemKey = [
    "users_voted_for_item",
    vote.itemId,
    vote.userLogin,
  ];
  const [itemRes, userRes, itemVotedByUserRes, userVotedForItemRes] = await kv
    .getMany<
      [Item, User, Item, User]
    >([itemKey, userKey, itemVotedByUserKey, userVotedForItemKey]);
  const item = itemRes.value;
  const user = userRes.value;
  if (item === null) throw new Deno.errors.NotFound("Item not found");
  if (user === null) throw new Deno.errors.NotFound("User not found");
  if (itemVotedByUserRes.value === null) {
    throw new Deno.errors.NotFound("Item voted by user not found");
  }
  if (userVotedForItemRes.value === null) {
    throw new Deno.errors.NotFound("User voted for item not found");
  }

  const itemByTimeKey = ["items_by_time", item.createdAt.getTime(), item.id];
  const itemByUserKey = ["items_by_user", item.userLogin, item.id];

  item.score--;

  const res = await kv.atomic()
    .check(itemRes)
    .check(userRes)
    .check(itemVotedByUserRes)
    .check(userVotedForItemRes)
    .set(itemKey, item)
    .set(itemByTimeKey, item)
    .set(itemByUserKey, item)
    .delete(itemVotedByUserKey)
    .delete(userVotedForItemKey)
    .commit();

  if (!res.ok) throw new Error("Failed to delete vote");
}

export function listItemsVotedByUser(userLogin: string) {
  return kv.list<Item>({ prefix: ["items_voted_by_user", userLogin] });
}

// User
export interface User {
  // AKA username
  login: string;
  sessionId: string;
  stripeCustomerId?: string;
  // The below properties can be automatically generated upon comment creation
  isSubscribed: boolean;
}

export function newUserProps(): Pick<User, "isSubscribed"> {
  return {
    isSubscribed: false,
  };
}

/**
 * Creates a new user in KV. Throws if the user already exists.
 *
 * @example
 * ```ts
 * import { createUser, newUserProps } from "@/utils/db.ts";
 *
 * await createUser({
 *   login: "john-doe",
 *   sessionId: crypto.randomUUID(),
 *   ...newUserProps(),
 * });
 * ```
 */
export async function createUser(user: User) {
  const usersKey = ["users", user.login];
  const usersBySessionKey = ["users_by_session", user.sessionId];
  const usersCountKey = ["users_count", formatDate(new Date())];

  const atomicOp = kv.atomic();

  if (user.stripeCustomerId !== undefined) {
    const usersByStripeCustomerKey = [
      "users_by_stripe_customer",
      user.stripeCustomerId,
    ];
    atomicOp
      .check({ key: usersByStripeCustomerKey, versionstamp: null })
      .set(usersByStripeCustomerKey, user);
  }

  const res = await atomicOp
    .check({ key: usersKey, versionstamp: null })
    .check({ key: usersBySessionKey, versionstamp: null })
    .set(usersKey, user)
    .set(usersBySessionKey, user)
    .sum(usersCountKey, 1n)
    .commit();

  if (!res.ok) throw new Error(`Failed to create user: ${user}`);
}

export async function updateUser(user: User) {
  const usersKey = ["users", user.login];
  const usersBySessionKey = ["users_by_session", user.sessionId];

  const atomicOp = kv.atomic();

  if (user.stripeCustomerId !== undefined) {
    const usersByStripeCustomerKey = [
      "users_by_stripe_customer",
      user.stripeCustomerId,
    ];
    atomicOp
      .set(usersByStripeCustomerKey, user);
  }

  const res = await atomicOp
    .set(usersKey, user)
    .set(usersBySessionKey, user)
    .commit();

  if (!res.ok) throw new Error(`Failed to update user: ${user}`);
}

export async function deleteUserBySession(sessionId: string) {
  await kv.delete(["users_by_session", sessionId]);
}

/** @todo Migrate to ["users", login] key */
export async function getUser(login: string) {
  return await getValue<User>(["users", login]);
}

export async function getUserBySession(sessionId: string) {
  const usersBySessionKey = ["users_by_session", sessionId];
  return await getValue<User>(usersBySessionKey, {
    consistency: "eventual",
  }) ?? await getValue<User>(usersBySessionKey);
}

export async function getUserByStripeCustomer(stripeCustomerId: string) {
  return await getValue<User>([
    "users_by_stripe_customer",
    stripeCustomerId,
  ]);
}

export function listUsers(options?: Deno.KvListOptions) {
  return kv.list<User>({ prefix: ["users"] }, options);
}

export async function getAreVotedByUser(items: Item[], userLogin: string) {
  const votedItems = await collectValues(listItemsVotedByUser(userLogin));
  const votedItemsIds = votedItems.map((item) => item.id);
  return items.map((item) => votedItemsIds.includes(item.id));
}

export function compareScore(a: Item, b: Item) {
  return Number(b.score) - Number(a.score);
}

// Analytics
export async function incrVisitsCountByDay(date: Date) {
  const visitsKey = ["visits_count", formatDate(date)];
  await kv.atomic()
    .sum(visitsKey, 1n)
    .commit();
}

export async function getManyMetrics(
  metric: "visits_count" | "items_count" | "votes_count" | "users_count",
  dates: Date[],
) {
  const keys = dates.map((date) => [metric, formatDate(date)]);
  const res = await getManyValues<bigint>(keys);
  return res.map((value) => value?.valueOf() ?? 0n);
}<|MERGE_RESOLUTION|>--- conflicted
+++ resolved
@@ -160,17 +160,6 @@
  * import { createNotification } from "@/utils/db.ts";
  * import { monotonicUlid } from "std/ulid/mod.ts";
  *
-<<<<<<< HEAD
- * const notification: Notification = {
- *   id: monotonicUlid(),
- *   userLogin: "example-user-login",
- *   type: "example-type",
- *   text: "Hello, world!",
- *   originUrl: "https://hunt.deno.land"
- * };
- *
- * await createNotification(notification);
-=======
  * await createNotification({
  *   userLogin: "john_doe",
  *   type: "example-type",
@@ -178,7 +167,6 @@
  *   originUrl: "https://hunt.deno.land",
  *   ...newNotificationProps(),
  * });
->>>>>>> 06238332
  * ```
  */
 export async function createNotification(notification: Notification) {
