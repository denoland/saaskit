// Copyright 2023 the Deno authors. All rights reserved. MIT license.
import type { RouteContext } from "$fresh/server.ts";
import type { State } from "@/middleware/session.ts";
import Head from "@/components/Head.tsx";
import ItemsList from "@/islands/ItemsList.tsx";

const NEEDS_SETUP = Deno.env.get("GITHUB_CLIENT_ID") === undefined ||
  Deno.env.get("GITHUB_CLIENT_SECRET") === undefined;

function SetupInstruction() {
  return (
    <div class="bg-green-50 dark:(bg-gray-900 border border-green-800) rounded-xl max-w-screen-sm mx-auto my-8 px-6 py-5 space-y-3">
      <h1 class="text-2xl font-medium">Welcome to SaaSKit!</h1>

      <p class="text-gray-600 dark:text-gray-400">
        To enable user login, you need to configure the GitHub OAuth application
        and set environment variables.
      </p>

      <p>
        <a
          href="https://github.com/denoland/saaskit#auth-oauth"
          class="inline-flex gap-2 text-green-600 dark:text-green-400 hover:underline cursor-pointer"
        >
          See the guide ›
        </a>
      </p>

      <p class="text-gray-600 dark:text-gray-400">
        After setting up{" "}
        <span class="bg-green-100 dark:bg-gray-800 p-1 rounded">
          GITHUB_CLIENT_ID
        </span>{" "}
        and{" "}
        <span class="bg-green-100 dark:bg-gray-800 p-1 rounded">
          GITHUB_CLIENT_SECRET
        </span>, this message will disappear.
      </p>
    </div>
  );
}

// deno-lint-ignore require-await
export default async function HomePage(
  _req: Request,
  ctx: RouteContext<undefined, State>,
) {
  const isSignedIn = ctx.state.sessionUser !== undefined;
  const endpoint = "/api/items";
  const isSignedIn = ctx.state.sessionUser !== undefined;

  return (
    <>
      <Head href={ctx.url.href}>
        <link
          as="fetch"
          crossOrigin="anonymous"
          href={endpoint}
          rel="preload"
        />
      </Head>
      <main class="flex-1 p-4">
        {NEEDS_SETUP && <SetupInstruction />}
<<<<<<< HEAD
        <ItemsList endpoint={endpoint} isSignedIn={isSignedIn} />
=======
        <ItemsList
          endpoint={endpoint}
          isSignedIn={isSignedIn}
        />
>>>>>>> 0d1dc982
      </main>
    </>
  );
}<|MERGE_RESOLUTION|>--- conflicted
+++ resolved
@@ -61,14 +61,10 @@
       </Head>
       <main class="flex-1 p-4">
         {NEEDS_SETUP && <SetupInstruction />}
-<<<<<<< HEAD
-        <ItemsList endpoint={endpoint} isSignedIn={isSignedIn} />
-=======
         <ItemsList
           endpoint={endpoint}
           isSignedIn={isSignedIn}
         />
->>>>>>> 0d1dc982
       </main>
     </>
   );
