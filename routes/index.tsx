--- conflicted
+++ resolved
@@ -37,11 +37,7 @@
     /** @todo Add pagination functionality */
     const items = (await getAllItems({ limit: 10 })).sort(compareScore);
     const users = await getUsersByIds(items.map((item) => item.userId));
-<<<<<<< HEAD
-    let votedItemIds: string[] = []
-=======
     let votedItemIds: string[] = [];
->>>>>>> 74f2d18c
     if (ctx.state.sessionId) {
       const sessionUser = await getUserBySessionId(ctx.state.sessionId!);
       votedItemIds = await getVotedItemIdsByUser(sessionUser!.id);
