--- conflicted
+++ resolved
@@ -40,16 +40,11 @@
 
 export const handler: Handlers<HomePageData, State> = {
   async GET(_req, ctx) {
-<<<<<<< HEAD
     const votes = ctx.state.session
       ? await getVotesByUser(ctx.state.session?.user.id)
       : [];
-
-    const items = sortItems((await getAllItems()).slice(0, 10), "score");
-=======
     /** @todo Add pagination functionality */
-    const items = await getAllItems({ limit: 10 });
->>>>>>> aed3b0dc
+    const items = sortItems(await getAllItems({ limit: 10 }), "score");
     const users = await getUsersByIds(items.map((item) => item.userId));
     const commentsCounts = await Promise.all(
       items.map((item) => getItemCommentsCount(item.id)),
