// Copyright 2023 the Deno authors. All rights reserved. MIT license.
import type { Handlers, PageProps } from "$fresh/server.ts";
import { SITE_WIDTH_STYLES } from "@/utils/constants.ts";
import Layout from "@/components/Layout.tsx";
import Head from "@/components/Head.tsx";
import type { State } from "./_middleware.ts";
import ItemSummary from "@/components/ItemSummary.tsx";
<<<<<<< HEAD
import {
  getAllItems,
  getItemCommentsCountsByIds,
  getUsersByIds,
  type Item,
  type User,
} from "@/utils/db.ts";
=======
import { getAllItems, getItemCommentsCount, type Item } from "@/utils/db.ts";
>>>>>>> 6f11ea89

interface HomePageData extends State {
  users: User[];
  items: Item[];
  commentsCounts: number[];
}

export const handler: Handlers<HomePageData, State> = {
  async GET(_req, ctx) {
    const items = await getAllItems();
<<<<<<< HEAD
    const users = await getUsersByIds(items.map((item) => item.userId));
    const commentsCounts = await getItemCommentsCountsByIds(
      items.map((item) => item.id),
=======
    const commentsCounts = await Promise.all(
      items.map((item) => getItemCommentsCount(item.id)),
>>>>>>> 6f11ea89
    );
    return ctx.render({ ...ctx.state, items, commentsCounts, users });
  },
};

export default function HomePage(props: PageProps<HomePageData>) {
  return (
    <>
      <Head />
      <Layout isLoggedIn={props.data.isLoggedIn}>
        <div class={`${SITE_WIDTH_STYLES} divide-y flex-1 px-8`}>
          {props.data.items.map((item, index) => (
            <ItemSummary
              item={item}
              commentsCount={props.data.commentsCounts[index]}
              user={props.data.users[index]}
            />
          ))}
        </div>
      </Layout>
    </>
  );
}<|MERGE_RESOLUTION|>--- conflicted
+++ resolved
@@ -5,17 +5,13 @@
 import Head from "@/components/Head.tsx";
 import type { State } from "./_middleware.ts";
 import ItemSummary from "@/components/ItemSummary.tsx";
-<<<<<<< HEAD
 import {
   getAllItems,
-  getItemCommentsCountsByIds,
+  getItemCommentsCount,
   getUsersByIds,
   type Item,
   type User,
 } from "@/utils/db.ts";
-=======
-import { getAllItems, getItemCommentsCount, type Item } from "@/utils/db.ts";
->>>>>>> 6f11ea89
 
 interface HomePageData extends State {
   users: User[];
@@ -26,14 +22,9 @@
 export const handler: Handlers<HomePageData, State> = {
   async GET(_req, ctx) {
     const items = await getAllItems();
-<<<<<<< HEAD
     const users = await getUsersByIds(items.map((item) => item.userId));
-    const commentsCounts = await getItemCommentsCountsByIds(
-      items.map((item) => item.id),
-=======
     const commentsCounts = await Promise.all(
       items.map((item) => getItemCommentsCount(item.id)),
->>>>>>> 6f11ea89
     );
     return ctx.render({ ...ctx.state, items, commentsCounts, users });
   },
