--- conflicted
+++ resolved
@@ -8,12 +8,9 @@
 import type { Handlers } from "$fresh/server.ts";
 import { REDIRECT_PATH_AFTER_LOGIN } from "@/utils/constants.ts";
 import type { State } from "./_middleware.ts";
-<<<<<<< HEAD
-import { RedirectHelper } from "@/utils/redirect.ts";
-=======
 import { stripe } from "@/utils/payments.ts";
 import { createUser } from "@/utils/db.ts";
->>>>>>> ed86daab
+import { RedirectHelper } from "@/utils/redirect.ts";
 
 // deno-lint-ignore no-explicit-any
 export const handler: Handlers<any, State> = {
@@ -34,9 +31,6 @@
       });
     }
 
-<<<<<<< HEAD
-    /*return new Response(null, {
-=======
     const { id } = await stripe.customers.create({ email });
     await createUser({
       id: data.user!.id,
@@ -45,8 +39,7 @@
 
     const redirectUrl = new URL(req.url).searchParams.get("redirect_url") ??
       REDIRECT_PATH_AFTER_LOGIN;
-    return new Response(null, {
->>>>>>> ed86daab
+    /*return new Response(null, {
       headers: { location: redirectUrl },
       status: 302,
     });*/
