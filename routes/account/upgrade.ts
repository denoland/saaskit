// Copyright 2023 the Deno authors. All rights reserved. MIT license.
import type { Handlers } from "$fresh/server.ts";
import { stripe } from "@/utils/payments.ts";
import { STRIPE_PREMIUM_PLAN_PRICE_ID } from "@/utils/constants.ts";
import type { AccountState } from "./_middleware.ts";
<<<<<<< HEAD
import { RedirectHelper } from "@/utils/redirect.ts";
=======
import { getUser } from "@/utils/db.ts";
>>>>>>> ed86daab

export const handler: Handlers<null, AccountState> = {
  async GET(req, ctx) {
    const user = await getUser(ctx.state.session.user.id);
    const { url } = await stripe.checkout.sessions.create({
      success_url: new URL(req.url).origin + "/account",
      customer: user.value?.stripeCustomerId,
      line_items: [
        {
          price: STRIPE_PREMIUM_PLAN_PRICE_ID,
          quantity: 1,
        },
      ],
      mode: "subscription",
    });

    /*return new Response(null, {
      headers: {
        location: url!,
      },
      status: 302,
    });*/
    return RedirectHelper(url!, 302);
  },
};<|MERGE_RESOLUTION|>--- conflicted
+++ resolved
@@ -3,11 +3,8 @@
 import { stripe } from "@/utils/payments.ts";
 import { STRIPE_PREMIUM_PLAN_PRICE_ID } from "@/utils/constants.ts";
 import type { AccountState } from "./_middleware.ts";
-<<<<<<< HEAD
+import { getUser } from "@/utils/db.ts";
 import { RedirectHelper } from "@/utils/redirect.ts";
-=======
-import { getUser } from "@/utils/db.ts";
->>>>>>> ed86daab
 
 export const handler: Handlers<null, AccountState> = {
   async GET(req, ctx) {
