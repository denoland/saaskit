--- conflicted
+++ resolved
@@ -2,12 +2,8 @@
 import type { Handlers } from "$fresh/server.ts";
 import { stripe } from "@/utils/payments.ts";
 import type { AccountState } from "./_middleware.ts";
-<<<<<<< HEAD
-import { getUser } from "@/utils/db.ts";
 import { RedirectHelper } from "@/utils/redirect.ts";
-=======
 import { getOrCreateUser } from "@/utils/db.ts";
->>>>>>> db6a1ea0
 
 export const handler: Handlers<null, AccountState> = {
   async GET(req, ctx) {
