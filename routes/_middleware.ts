--- conflicted
+++ resolved
@@ -4,11 +4,8 @@
 import { getSessionId } from "kv_oauth";
 import { redirect, setRedirectUrlCookie } from "@/utils/redirect.ts";
 import { Status } from "std/http/http_status.ts";
-<<<<<<< HEAD
 import { getNotificationsCountByUser, getUserBySession } from "@/utils/db.ts";
-=======
 import { incrVisitsCountByDay } from "@/utils/db.ts";
->>>>>>> 7a8bac8f
 
 export interface State {
   sessionId?: string;
@@ -36,7 +33,8 @@
     return await ctx.next();
   }
 
-<<<<<<< HEAD
+  await incrVisitsCountByDay(new Date());
+
   const sessionId = await getSessionId(req);
   ctx.state.sessionId = sessionId;
   // TODO: would this really be the best place for it?
@@ -44,11 +42,6 @@
     const user = await getUserBySession(sessionId);
     ctx.state.notificationsCount = await getNotificationsCountByUser(user.id);
   }
-=======
-  await incrVisitsCountByDay(new Date());
-
-  ctx.state.sessionId = await getSessionId(req);
->>>>>>> 7a8bac8f
 
   const res = await ctx.next();
 
