// Copyright 2023 the Deno authors. All rights reserved. MIT license.
import { MiddlewareHandlerContext } from "$fresh/server.ts";
import { createSupabaseClient } from "@/utils/auth.ts";
import type { Session } from "@supabase/supabase-js";
<<<<<<< HEAD
=======
import { walk } from "std/fs/walk.ts";

const STATIC_DIR_ROOT = new URL("../static", import.meta.url);
const staticFileNames: string[] = [];
for await (const { name } of walk(STATIC_DIR_ROOT, { includeDirs: false })) {
  staticFileNames.push(name);
}
>>>>>>> a52c1709

export interface State {
  session: Session | null;
  supabaseClient: ReturnType<typeof createSupabaseClient>;
  isLoggedIn: boolean;
}

export async function handler(
  req: Request,
  ctx: MiddlewareHandlerContext<State>,
) {
  const { pathname } = new URL(req.url);
  // Don't process session-related data for keepalive and static requests
  if (["_frsh", ...staticFileNames].some((part) => pathname.includes(part))) {
    return await ctx.next();
  }

  const headers = new Headers();
  const supabaseClient = createSupabaseClient(req.headers, headers);

  const { data: { session } } = await supabaseClient.auth.getSession();

  ctx.state.session = session;
  ctx.state.supabaseClient = supabaseClient;
  ctx.state.isLoggedIn = Boolean(session);

  const response = await ctx.next();
  /**
   * Note: ensure that a `new Response()` with a `location` header is used when performing server-side redirects.
   * Using `Response.redirect()` will throw as its headers are immutable.
   */
  headers.forEach((value, key) => response.headers.set(key, value));
  return response;
}<|MERGE_RESOLUTION|>--- conflicted
+++ resolved
@@ -2,8 +2,6 @@
 import { MiddlewareHandlerContext } from "$fresh/server.ts";
 import { createSupabaseClient } from "@/utils/auth.ts";
 import type { Session } from "@supabase/supabase-js";
-<<<<<<< HEAD
-=======
 import { walk } from "std/fs/walk.ts";
 
 const STATIC_DIR_ROOT = new URL("../static", import.meta.url);
@@ -11,7 +9,6 @@
 for await (const { name } of walk(STATIC_DIR_ROOT, { includeDirs: false })) {
   staticFileNames.push(name);
 }
->>>>>>> a52c1709
 
 export interface State {
   session: Session | null;
