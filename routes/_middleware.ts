// Copyright 2023 the Deno authors. All rights reserved. MIT license.
import { MiddlewareHandlerContext } from "$fresh/server.ts";
import { walk } from "std/fs/walk.ts";
<<<<<<< HEAD
import { getSessionId } from "@/utils/deno_kv_oauth.ts";
import { setCookie } from "std/http/cookie.ts";
=======
import { getSessionId } from "deno_kv_oauth";
>>>>>>> 77428680

export interface State {
  sessionId?: string;
}

const STATIC_DIR_ROOT = new URL("../static", import.meta.url);
const staticFileNames: string[] = [];
for await (const { name } of walk(STATIC_DIR_ROOT, { includeDirs: false })) {
  staticFileNames.push(name);
}

export async function handler(
  req: Request,
  ctx: MiddlewareHandlerContext<State>,
) {
  const { pathname } = new URL(req.url);
  // Don't process session-related data for keepalive and static requests
  if (["_frsh", ...staticFileNames].some((part) => pathname.includes(part))) {
    return await ctx.next();
  }

  ctx.state.sessionId = getSessionId(req);

  const res = await ctx.next();

  if (ctx.destination === "route" && pathname === "/login") {
    const from = new URL(req.url).searchParams.get("from");
    setCookie(res.headers, {
      name: "redirectUrl",
      value: from ? from : req.headers.get("referer")!,
      path: "/",
    });
  }

  return res;
}<|MERGE_RESOLUTION|>--- conflicted
+++ resolved
@@ -1,12 +1,8 @@
 // Copyright 2023 the Deno authors. All rights reserved. MIT license.
 import { MiddlewareHandlerContext } from "$fresh/server.ts";
 import { walk } from "std/fs/walk.ts";
-<<<<<<< HEAD
-import { getSessionId } from "@/utils/deno_kv_oauth.ts";
+import { getSessionId } from "deno_kv_oauth";
 import { setCookie } from "std/http/cookie.ts";
-=======
-import { getSessionId } from "deno_kv_oauth";
->>>>>>> 77428680
 
 export interface State {
   sessionId?: string;
