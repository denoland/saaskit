// Copyright 2023 the Deno authors. All rights reserved. MIT license.
import type { Handlers, PageProps } from "$fresh/server.ts";
import type { State } from "@/routes/_middleware.ts";
import Layout from "@/components/Layout.tsx";
import Head from "@/components/Head.tsx";
import ItemSummary from "@/components/ItemSummary.tsx";
import {
  BUTTON_STYLES,
  INPUT_STYLES,
  SITE_WIDTH_STYLES,
} from "@/utils/constants.ts";
import {
  type Comment,
  createComment,
  getCommentsByItem,
  getItemById,
  getUserById,
  getUserBySessionId,
  getUsersByIds,
  getVotedItemIdsByUser,
  type Item,
  type User,
} from "@/utils/db.ts";
import { redirect } from "@/utils/http.ts";
<<<<<<< HEAD
import { pluralize } from "@/components/ItemSummary.tsx";
import UserDetail from "../../components/UserDetail.tsx";
=======
import UserPostedAt from "@/components/UserPostedAt.tsx";
import { pluralize } from "@/utils/display.ts";
>>>>>>> 0ad2513e

interface ItemPageData extends State {
  user: User;
  item: Item;
  comments: Comment[];
  commentsUsers: User[];
  isVoted: boolean;
}

export const handler: Handlers<ItemPageData, State> = {
  async GET(_req, ctx) {
    const { id } = ctx.params;

    const item = await getItemById(id);
    if (item === null) {
      return ctx.renderNotFound();
    }

    const comments = await getCommentsByItem(id);
    const commentsUsers = await getUsersByIds(
      comments.map((comment) => comment.userId),
    );
    const user = await getUserById(item.userId);

    let votedItemIds: string[] = [];
    if (ctx.state.sessionId) {
      const sessionUser = await getUserBySessionId(ctx.state.sessionId);
      votedItemIds = await getVotedItemIdsByUser(sessionUser!.id);
    }

    const isVoted = votedItemIds.includes(id);

    return ctx.render({
      ...ctx.state,
      item,
      comments,
      user: user!,
      commentsUsers,
      isVoted,
    });
  },
  async POST(req, ctx) {
    if (!ctx.state.sessionId) {
      return redirect("/login");
    }

    const form = await req.formData();
    const text = form.get("text");

    if (typeof text !== "string") {
      return new Response(null, { status: 400 });
    }

    const user = await getUserBySessionId(ctx.state.sessionId);

    await createComment({
      userId: user!.id,
      itemId: ctx.params.id,
      text,
    });

    return redirect(`/item/${ctx.params.id}`);
  },
};

export default function ItemPage(props: PageProps<ItemPageData>) {
  return (
    <>
      <Head title={props.data.item.title} href={props.url.href} />
      <Layout session={props.data.sessionId}>
        <div class={`${SITE_WIDTH_STYLES} flex-1 px-4 space-y-8`}>
          <ItemSummary
            item={props.data.item}
            isVoted={props.data.isVoted}
            user={props.data.user}
          />
          <form method="post">
            <textarea
              class={INPUT_STYLES}
              type="text"
              name="text"
              required
            />
            <button type="submit" class={BUTTON_STYLES}>Comment</button>
          </form>
          <div>
            <h2>
              <strong>
                {pluralize(props.data.comments.length, "comment")}
              </strong>
            </h2>
            {props.data.comments.sort((a, b) =>
              b.createdAt.getTime() - a.createdAt.getTime()
            ).map((comment, index) => (
              <div class="py-4">
<<<<<<< HEAD
                <p class="text-gray-500">
                  <UserDetail {...props.data.commentsUsers[index]} />
                  {timeAgo(new Date(comment.createdAt))} ago
                </p>
=======
                <UserPostedAt
                  user={props.data.commentsUsers[index]}
                  createdAt={comment.createdAt}
                />
>>>>>>> 0ad2513e
                <p>{comment.text}</p>
              </div>
            ))}
          </div>
        </div>
      </Layout>
    </>
  );
}<|MERGE_RESOLUTION|>--- conflicted
+++ resolved
@@ -22,13 +22,8 @@
   type User,
 } from "@/utils/db.ts";
 import { redirect } from "@/utils/http.ts";
-<<<<<<< HEAD
-import { pluralize } from "@/components/ItemSummary.tsx";
-import UserDetail from "../../components/UserDetail.tsx";
-=======
 import UserPostedAt from "@/components/UserPostedAt.tsx";
 import { pluralize } from "@/utils/display.ts";
->>>>>>> 0ad2513e
 
 interface ItemPageData extends State {
   user: User;
@@ -124,17 +119,10 @@
               b.createdAt.getTime() - a.createdAt.getTime()
             ).map((comment, index) => (
               <div class="py-4">
-<<<<<<< HEAD
-                <p class="text-gray-500">
-                  <UserDetail {...props.data.commentsUsers[index]} />
-                  {timeAgo(new Date(comment.createdAt))} ago
-                </p>
-=======
                 <UserPostedAt
                   user={props.data.commentsUsers[index]}
                   createdAt={comment.createdAt}
                 />
->>>>>>> 0ad2513e
                 <p>{comment.text}</p>
               </div>
             ))}
