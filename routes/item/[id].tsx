--- conflicted
+++ resolved
@@ -88,14 +88,11 @@
       <Head title={props.data.item.title} />
       <Layout isLoggedIn={props.data.isLoggedIn}>
         <div class={`${SITE_WIDTH_STYLES} flex-1 px-8 space-y-4`}>
-<<<<<<< HEAD
-          <ItemSummary item={props.data.item} user={props.data.user} />
-=======
           <ItemSummary
             item={props.data.item}
             commentsCount={props.data.comments.length}
+            user={props.data.user}
           />
->>>>>>> e690f2a0
           <div class="divide-y">
             {props.data.comments.map((comment, index) => (
               <div class="py-4">
