// Copyright 2023 the Deno authors. All rights reserved. MIT license.
import type { Handlers } from "$fresh/server.ts";
import {
  createUser,
  getUserById,
  setUserSessionId,
  type User,
} from "@/utils/db.ts";
import { stripe } from "@/utils/payments.ts";
import { State } from "./_middleware.ts";
<<<<<<< HEAD
import { getAccessToken, setCallbackHeaders } from "@/utils/deno_kv_oauth.ts";
import { oauth2Client } from "@/utils/oauth2_client.ts";
import { deleteCookie, getCookies } from "std/http/cookie.ts";
=======
import { handleCallback } from "deno_kv_oauth";
import { client } from "@/utils/kv_oauth.ts";
>>>>>>> 77428680

interface GitHubUser {
  id: number;
  login: string;
  avatar_url: string;
  email: string;
}

async function getUser(accessToken: string): Promise<GitHubUser> {
  const response = await fetch("https://api.github.com/user", {
    headers: { authorization: `Bearer ${accessToken}` },
  });
  if (!response.ok) {
    await response.body?.cancel();
    throw new Error();
  }
  return await response.json() as GitHubUser;
}

// deno-lint-ignore no-explicit-any
export const handler: Handlers<any, State> = {
  async GET(req) {
    const { response, accessToken, sessionId } = await handleCallback(
      req,
      client,
    );

    const githubUser = await getUser(accessToken);

    const user = await getUserById(githubUser.id.toString());
    if (!user) {
      const customer = await stripe.customers.create({
        email: githubUser.email,
      });
      const userInit: Omit<User, "isSubscribed"> | null = {
        id: githubUser.id.toString(),
        login: githubUser.login,
        avatarUrl: githubUser.avatar_url,
        stripeCustomerId: customer.id,
        sessionId,
      };
      await createUser(userInit);
    } else {
      await setUserSessionId(user, sessionId);
    }
<<<<<<< HEAD
    const { redirectUrl } = getCookies(req.headers);
    const response = redirect(redirectUrl);
    deleteCookie(response.headers, "redirectUrl");
    setCallbackHeaders(response.headers, sessionId);
=======

>>>>>>> 77428680
    return response;
  },
};<|MERGE_RESOLUTION|>--- conflicted
+++ resolved
@@ -8,14 +8,8 @@
 } from "@/utils/db.ts";
 import { stripe } from "@/utils/payments.ts";
 import { State } from "./_middleware.ts";
-<<<<<<< HEAD
-import { getAccessToken, setCallbackHeaders } from "@/utils/deno_kv_oauth.ts";
-import { oauth2Client } from "@/utils/oauth2_client.ts";
-import { deleteCookie, getCookies } from "std/http/cookie.ts";
-=======
 import { handleCallback } from "deno_kv_oauth";
 import { client } from "@/utils/kv_oauth.ts";
->>>>>>> 77428680
 
 interface GitHubUser {
   id: number;
@@ -61,14 +55,6 @@
     } else {
       await setUserSessionId(user, sessionId);
     }
-<<<<<<< HEAD
-    const { redirectUrl } = getCookies(req.headers);
-    const response = redirect(redirectUrl);
-    deleteCookie(response.headers, "redirectUrl");
-    setCallbackHeaders(response.headers, sessionId);
-=======
-
->>>>>>> 77428680
     return response;
   },
 };