// Copyright 2023 the Deno authors. All rights reserved. MIT license.
import type { RouteContext } from "$fresh/server.ts";
import type { State } from "@/middleware/session.ts";
import { getUser } from "@/utils/db.ts";
import IconBrandGithub from "tabler_icons_tsx/brand-github.tsx";
import { LINK_STYLES } from "@/utils/constants.ts";
import Head from "@/components/Head.tsx";
import GitHubAvatarImg from "@/components/GitHubAvatarImg.tsx";
import ItemsList from "@/islands/ItemsList.tsx";

function Profile(
  props: { login: string; isSubscribed: boolean },
) {
  return (
    <div class="flex flex-wrap py-8">
      <GitHubAvatarImg login={props.login} size={48} />
      <div class="px-4">
        <div class="flex gap-x-2">
          <span>
            <strong>{props.login}</strong>
          </span>
          {props.isSubscribed && (
            <span title="Deno Hunt premium user">🦕{" "}</span>
          )}
          <span>
            <a
              href={`https://github.com/${props.login}`}
              aria-label={`${props.login}'s GitHub profile`}
              class={LINK_STYLES}
              target="_blank"
            >
              <IconBrandGithub class="text-sm w-6" />
            </a>
          </span>
        </div>
      </div>
    </div>
  );
}

export default async function UsersUserPage(
  _req: Request,
  ctx: RouteContext<undefined, State>,
) {
  const { login } = ctx.params;
  const user = await getUser(login);
  if (user === null) return await ctx.renderNotFound();
  const isSignedIn = ctx.state.sessionUser !== undefined;

  return (
    <>
      <Head title={user.login} href={ctx.url.href}>
        <link
          as="fetch"
          crossOrigin="anonymous"
          href={`/api/users/${login}/items`}
          rel="preload"
        />
      </Head>
      <main class="flex-1 p-4">
        <Profile
          isSubscribed={user.isSubscribed}
          login={user.login}
        />
<<<<<<< HEAD
        <ItemsList endpoint={`/api/users/${login}/items`} isSignedIn={!!user} />
=======
        <ItemsList
          endpoint={`/api/users/${login}/items`}
          isSignedIn={isSignedIn}
        />
>>>>>>> 0d1dc982
      </main>
    </>
  );
}<|MERGE_RESOLUTION|>--- conflicted
+++ resolved
@@ -62,14 +62,10 @@
           isSubscribed={user.isSubscribed}
           login={user.login}
         />
-<<<<<<< HEAD
-        <ItemsList endpoint={`/api/users/${login}/items`} isSignedIn={!!user} />
-=======
         <ItemsList
           endpoint={`/api/users/${login}/items`}
           isSignedIn={isSignedIn}
         />
->>>>>>> 0d1dc982
       </main>
     </>
   );
