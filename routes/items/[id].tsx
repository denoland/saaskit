// Copyright 2023 the Deno authors. All rights reserved. MIT license.
import type { Handlers, RouteContext } from "$fresh/server.ts";
import ItemSummary from "@/components/ItemSummary.tsx";
import { BUTTON_STYLES, INPUT_STYLES } from "@/utils/constants.ts";
import {
  type Comment,
  createComment,
  createNotification,
<<<<<<< HEAD
  getCommentsByItem,
=======
  getAreVotedBySessionId,
>>>>>>> 8b8febd4
  getItem,
  getUserBySession,
  newCommentProps,
  newNotificationProps,
  Notification,
} from "@/utils/db.ts";
import { redirect } from "@/utils/redirect.ts";
import Head from "@/components/Head.tsx";
import { SignedInState } from "@/utils/middleware.ts";
import CommentsList from "@/islands/CommentsList.tsx";

export const handler: Handlers<unknown, SignedInState> = {
  async POST(req, ctx) {
    const form = await req.formData();
    const text = form.get("text");

    if (typeof text !== "string") {
      return new Response(null, { status: 400 });
    }

    const itemId = ctx.params.id;
    const user = await getUserBySession(ctx.state.sessionId);
    const item = await getItem(itemId);

    if (item === null || user === null) {
      return new Response(null, { status: 404 });
    }

    const comment: Comment = {
      userLogin: user.login,
      itemId: itemId,
      text,
      ...newCommentProps(),
    };
    await createComment(comment);

    if (item.userLogin !== user.login) {
      const notification: Notification = {
        userLogin: item.userLogin,
        type: "comment",
        text: `${user.login} commented on your post: ${item.title}`,
        originUrl: `/items/${itemId}`,
        ...newNotificationProps(),
      };
      await createNotification(notification);
    }

    return redirect(`/items/${itemId}`);
  },
};

function CommentInput() {
  return (
    <form method="post">
      <textarea
        class={`${INPUT_STYLES} w-full`}
        type="text"
        name="text"
        required
      />
      <button type="submit" class={BUTTON_STYLES}>Comment</button>
    </form>
  );
}

export default async function ItemsItemPage(
  _req: Request,
  ctx: RouteContext<undefined, SignedInState>,
) {
  const itemId = ctx.params.id;
  const item = await getItem(itemId);
  if (item === null) return await ctx.renderNotFound();

<<<<<<< HEAD
  const pageNum = calcPageNum(ctx.url);
  const allComments = await getCommentsByItem(id);
  const comments = allComments
    .sort((a, b) => b.createdAt.getTime() - a.createdAt.getTime())
    .slice((pageNum - 1) * PAGE_LENGTH, pageNum * PAGE_LENGTH);

  const lastPage = calcLastPage(allComments.length, PAGE_LENGTH);
=======
  const [isVoted] = await getAreVotedBySessionId(
    [item],
    ctx.state.sessionId,
  );
>>>>>>> 8b8febd4

  return (
    <>
      <Head title={item.title} href={ctx.url.href} />
      <main class="flex-1 p-4 space-y-8">
        <ItemSummary {...item} />
        <CommentInput />
        <CommentsList itemId={ctx.params.id} />
      </main>
    </>
  );
}<|MERGE_RESOLUTION|>--- conflicted
+++ resolved
@@ -6,11 +6,6 @@
   type Comment,
   createComment,
   createNotification,
-<<<<<<< HEAD
-  getCommentsByItem,
-=======
-  getAreVotedBySessionId,
->>>>>>> 8b8febd4
   getItem,
   getUserBySession,
   newCommentProps,
@@ -84,21 +79,6 @@
   const item = await getItem(itemId);
   if (item === null) return await ctx.renderNotFound();
 
-<<<<<<< HEAD
-  const pageNum = calcPageNum(ctx.url);
-  const allComments = await getCommentsByItem(id);
-  const comments = allComments
-    .sort((a, b) => b.createdAt.getTime() - a.createdAt.getTime())
-    .slice((pageNum - 1) * PAGE_LENGTH, pageNum * PAGE_LENGTH);
-
-  const lastPage = calcLastPage(allComments.length, PAGE_LENGTH);
-=======
-  const [isVoted] = await getAreVotedBySessionId(
-    [item],
-    ctx.state.sessionId,
-  );
->>>>>>> 8b8febd4
-
   return (
     <>
       <Head title={item.title} href={ctx.url.href} />
