// Copyright 2023 the Deno authors. All rights reserved. MIT license.

import { createHandler, Status } from "$fresh/server.ts";
import manifest from "@/fresh.gen.ts";
import {
  collectValues,
  createItem,
  createUser,
  createVote,
  getUser,
  type Item,
  listItemsByUser,
  User,
  Vote,
} from "@/utils/db.ts";
import { genNewItem, genNewUser, genNewVote } from "@/utils/db_test.ts";
import { stripe } from "@/utils/stripe.ts";
import {
  assert,
  assertArrayIncludes,
  assertEquals,
  assertFalse,
  assertInstanceOf,
  assertNotEquals,
  assertObjectMatch,
  assertStringIncludes,
} from "std/assert/mod.ts";
<<<<<<< HEAD
import { resolvesNext, returnsNext, stub } from "std/testing/mock.ts";
=======
import {
  assertSpyCall,
  resolvesNext,
  returnsNext,
  stub,
} from "std/testing/mock.ts";
>>>>>>> a36a206a
import Stripe from "stripe";
import options from "./fresh.config.ts";

/**
 * @see {@link https://fresh.deno.dev/docs/examples/writing-tests|Writing tests} example on how to write tests for Fresh projects.
 */
const handler = await createHandler(manifest, options);

function assertResponseNotFound(resp: Response) {
  assertFalse(resp.ok);
  assertEquals(resp.status, Status.NotFound);
}

function assertResponseJson(resp: Response) {
  assert(resp.ok);
  assertNotEquals(resp.body, null);
  assertEquals(resp.headers.get("content-type"), "application/json");
}

Deno.test("[e2e] GET /", async () => {
  const resp = await handler(new Request("http://localhost"));

  assert(resp.ok);
  assertInstanceOf(resp.body, ReadableStream);
  assertEquals(
    resp.headers.get("content-type"),
    "text/html; charset=utf-8",
  );
  assertEquals(resp.status, 200);
});

Deno.test("[e2e] GET /callback", async () => {
  const resp = await handler(
    new Request("http://localhost/callback"),
  );

  assertFalse(resp.ok);
  assertInstanceOf(resp.body, ReadableStream);
  assertEquals(
    resp.headers.get("content-type"),
    "text/html; charset=utf-8",
  );
  assertEquals(resp.status, 500);
});

Deno.test("[e2e] GET /blog", async () => {
  const resp = await handler(
    new Request("http://localhost/blog"),
  );

  assert(resp.ok);
  assertInstanceOf(resp.body, ReadableStream);
  assertEquals(
    resp.headers.get("content-type"),
    "text/html; charset=utf-8",
  );
  assertEquals(resp.status, 200);
});

Deno.test("[e2e] GET /pricing", async () => {
  const req = new Request("http://localhost/pricing");

  Deno.env.delete("STRIPE_SECRET_KEY");
  const resp = await handler(req);

  assertFalse(resp.ok);
  assertEquals(typeof await resp.text(), "string");
  assertEquals(
    resp.headers.get("content-type"),
    "text/html; charset=utf-8",
  );
  assertEquals(resp.status, 404);
});

Deno.test("[e2e] GET /signin", async () => {
  const resp = await handler(
    new Request("http://localhost/signin"),
  );

  assertFalse(resp.ok);
  assertFalse(resp.body);
  assertStringIncludes(
    resp.headers.get("location")!,
    "https://github.com/login/oauth/authorize",
  );
  assertEquals(resp.status, 302);
});

Deno.test("[e2e] GET /signout", async () => {
  const resp = await handler(
    new Request("http://localhost/signout"),
  );

  assertFalse(resp.ok);
  assertFalse(resp.body);
  assertEquals(resp.headers.get("location"), "/");
  assertEquals(resp.status, 302);
});

Deno.test("[e2e] GET /dashboard", async (test) => {
  const url = "http://localhost/dashboard";
  const user = genNewUser();
  await createUser(user);

  await test.step("returns redirect response if the session user is not signed in", async () => {
    const resp = await handler(new Request(url));

    assertFalse(resp.ok);
    assertEquals(resp.body, null);
    assertEquals(resp.headers.get("location"), "/signin");
    assertEquals(resp.status, Status.SeeOther);
  });

  await test.step("returns redirect response to /dashboard/stats from root route when the session user is signed in", async () => {
    const resp = await handler(
      new Request(url, {
        headers: { cookie: "site-session=" + user.sessionId },
      }),
    );

    assertFalse(resp.ok);
    assertEquals(resp.body, null);
    assertEquals(resp.headers.get("location"), "/dashboard/stats");
    assertEquals(resp.status, Status.SeeOther);
  });
});

Deno.test("[e2e] GET /dashboard/stats", async (test) => {
  const url = "http://localhost/dashboard/stats";
  const user = genNewUser();
  await createUser(user);

  await test.step("returns redirect response if the session user is not signed in", async () => {
    const resp = await handler(new Request(url));
    assertFalse(resp.ok);
    assertEquals(resp.body, null);
    assertEquals(resp.headers.get("location"), "/signin");
    assertEquals(resp.status, Status.SeeOther);
  });

  await test.step("renders dashboard stats chart for a user who is signed in", async () => {
    const resp = await handler(
      new Request(url, {
        headers: { cookie: "site-session=" + user.sessionId },
      }),
    );
    assertStringIncludes(await resp.text(), "<!--frsh-chart_default");
  });
});

Deno.test("[e2e] GET /dashboard/users", async (test) => {
  const url = "http://localhost/dashboard/users";
  const user = genNewUser();
  await createUser(user);

  await test.step("returns redirect response if the session user is not signed in", async () => {
    const resp = await handler(new Request(url));
    assertFalse(resp.ok);
    assertEquals(resp.body, null);
    assertEquals(resp.headers.get("location"), "/signin");
    assertEquals(resp.status, Status.SeeOther);
  });

  await test.step("renders dashboard stats table for a user who is signed in", async () => {
    const resp = await handler(
      new Request(url, {
        headers: { cookie: "site-session=" + user.sessionId },
      }),
    );
    assertStringIncludes(await resp.text(), "<!--frsh-userstable_default");
  });
});

Deno.test("[e2e] GET /submit", async () => {
  const resp = await handler(
    new Request("http://localhost/submit"),
  );

  assertFalse(resp.ok);
  assertFalse(resp.body);
  assertEquals(resp.headers.get("location"), "/signin");
  assertEquals(resp.status, 303);
});

Deno.test("[e2e] GET /feed", async () => {
  const resp = await handler(
    new Request("http://localhost/feed"),
  );

  assert(resp.ok);
  assertInstanceOf(resp.body, ReadableStream);
  assertEquals(
    resp.headers.get("content-type"),
    "application/atom+xml; charset=utf-8",
  );
  assertEquals(resp.status, 200);
});

Deno.test("[e2e] GET /api/items", async () => {
  const item1 = genNewItem();
  const item2 = genNewItem();
  await createItem(item1);
  await createItem(item2);

  const req = new Request("http://localhost/api/items");
  const resp = await handler(req);

  const { values } = await resp.json();
  assertResponseJson(resp);
  assertArrayIncludes(values, [
    JSON.parse(JSON.stringify(item1)),
    JSON.parse(JSON.stringify(item2)),
  ]);
});

Deno.test("[e2e] POST /api/items", async (test) => {
  const url = "http://localhost/api/items";
  const user = genNewUser();
  await createUser(user);

  await test.step("returns HTTP 401 Unauthorized response if the session user is not signed in", async () => {
    const resp = await handler(new Request(url, { method: "POST" }));
    assertFalse(resp.ok);
    assertEquals(await resp.text(), "User must be signed in");
    assertEquals(resp.status, Status.Unauthorized);
  });

  await test.step("returns HTTP 400 Bad Request response if item is missing title", async () => {
    const body = new FormData();
    const resp = await handler(
      new Request(url, {
        method: "POST",
        headers: { cookie: "site-session=" + user.sessionId },
        body,
      }),
    );

    assertEquals(await resp.text(), "Title is missing");
    assertEquals(resp.status, Status.BadRequest);
  });

  await test.step("returns HTTP 400 Bad Request response if item has an invalid or missing url", async () => {
    const body = new FormData();
    body.set("title", "Title text");
    const resp1 = await handler(
      new Request(url, {
        method: "POST",
        headers: { cookie: "site-session=" + user.sessionId },
        body,
      }),
    );

    assertEquals(await resp1.text(), "URL is invalid or missing");
    assertEquals(resp1.status, Status.BadRequest);

    body.set("url", "invalid-url");
    const resp2 = await handler(
      new Request(url, {
        method: "POST",
        headers: { cookie: "site-session=" + user.sessionId },
        body,
      }),
    );

    assertEquals(await resp2.text(), "URL is invalid or missing");
    assertEquals(resp2.status, Status.BadRequest);
  });

  await test.step("creates an item and redirects to the home page", async () => {
    const item = { title: "Title text", url: "http://bobross.com" };
    const body = new FormData();
    body.set("title", item.title);
    body.set("url", item.url);
    const resp = await handler(
      new Request(url, {
        method: "POST",
        headers: { cookie: "site-session=" + user.sessionId },
        body,
      }),
    );
    const items = await collectValues(listItemsByUser(user.login));

    assertEquals(resp.status, Status.SeeOther);
    assertEquals(resp.headers.get("location"), `/`);
    // Deep partial match since the item ID is a ULID generated at runtime
    assertObjectMatch(items[0], item);
  });
});

Deno.test("[e2e] GET /api/items/[id]", async () => {
  const item = genNewItem();
  const req = new Request("http://localhost/api/items/" + item.id);

  const resp1 = await handler(req);
  assertFalse(resp1.ok);
  assertEquals(await resp1.text(), "Item not found");
  assertEquals(resp1.status, Status.NotFound);

  await createItem(item);
  const resp2 = await handler(req);
  assertResponseJson(resp2);
  assertEquals(await resp2.json(), JSON.parse(JSON.stringify(item)));
});

Deno.test("[e2e] GET /api/users", async () => {
  const user1 = genNewUser();
  const user2 = genNewUser();
  await createUser(user1);
  await createUser(user2);

  const req = new Request("http://localhost/api/users");
  const resp = await handler(req);

  const { values } = await resp.json();
  assertResponseJson(resp);
  assertArrayIncludes(values, [user1, user2]);
});

Deno.test("[e2e] GET /api/users/[login]", async () => {
  const user = genNewUser();
  const req = new Request("http://localhost/api/users/" + user.login);

  const resp1 = await handler(req);
  assertFalse(resp1.ok);
  assertEquals(await resp1.text(), "User not found");
  assertEquals(resp1.status, Status.NotFound);

  await createUser(user);
  const resp2 = await handler(req);
  assertResponseJson(resp2);
  assertEquals(await resp2.json(), user);
});

Deno.test("[e2e] GET /api/users/[login]/items", async () => {
  const user = genNewUser();
  const item: Item = {
    ...genNewItem(),
    userLogin: user.login,
  };
  const req = new Request(`http://localhost/api/users/${user.login}/items`);

  const resp1 = await handler(req);
  assertResponseNotFound(resp1);

  await createUser(user);
  await createItem(item);

  const resp2 = await handler(req);
  const { values } = await resp2.json();
  assertResponseJson(resp2);
  assertArrayIncludes(values, [JSON.parse(JSON.stringify(item))]);
});

Deno.test("[e2e] DELETE /api/items/[id]/vote", async (test) => {
  const item = genNewItem();
  const user = genNewUser();
  await createItem(item);
  await createUser(user);
  const vote: Vote = {
    ...genNewVote(),
    itemId: item.id,
    userLogin: user.login,
  };
  await createVote(vote);
  const url = `http://localhost/api/items/${item.id}/vote`;

  await test.step("returns HTTP 401 Unauthorized response if the session user is not signed in", async () => {
    const resp = await handler(new Request(url, { method: "DELETE" }));
    assertFalse(resp.ok);
    assertEquals(await resp.text(), "User must be signed in");
    assertEquals(resp.status, Status.Unauthorized);
  });

  await test.step("returns HTTP 404 Not Found response if the item is not found", async () => {
    const resp = await handler(
      new Request("http://localhost/api/items/bob-ross/vote", {
        method: "DELETE",
        headers: { cookie: "site-session=" + user.sessionId },
      }),
    );
    assertFalse(resp.ok);
    assertEquals(await resp.text(), "Item not found");
    assertEquals(resp.status, Status.NotFound);
  });

  await test.step("returns HTTP 204 No Content when it deletes a vote", async () => {
    const resp = await handler(
      new Request(url, {
        method: "DELETE",
        headers: { cookie: "site-session=" + user.sessionId },
      }),
    );
    assert(resp.ok);
    assertEquals(resp.body, null);
    assertEquals(resp.status, Status.NoContent);
  });
});

Deno.test("[e2e] POST /api/items/[id]/vote", async (test) => {
  const item = genNewItem();
  const user = genNewUser();
  await createItem(item);
  await createUser(user);
  const url = `http://localhost/api/items/${item.id}/vote`;

  await test.step("returns HTTP 401 Unauthorized response if the session user is not signed in", async () => {
    const resp = await handler(new Request(url, { method: "POST" }));
    assertFalse(resp.ok);
    assertEquals(await resp.text(), "User must be signed in");
    assertEquals(resp.status, Status.Unauthorized);
  });

  await test.step("returns HTTP 404 Not Found response if the item is not found", async () => {
    const resp = await handler(
      new Request("http://localhost/api/items/bob-ross/vote", {
        method: "POST",
        headers: { cookie: "site-session=" + user.sessionId },
      }),
    );
    assertFalse(resp.ok);
    assertEquals(await resp.text(), "Item not found");
    assertEquals(resp.status, Status.NotFound);
  });

  await test.step("creates a vote", async () => {
    const item = { ...genNewItem(), userLogin: user.login };
    await createItem(item);
    const url = `http://localhost/api/items/${item.id}/vote`;
    const resp = await handler(
      new Request(url, {
        method: "POST",
        headers: { cookie: "site-session=" + user.sessionId },
      }),
    );

    assertEquals(resp.status, Status.Created);
  });
});

function createStripeEvent(
  type: Stripe.Event.Type,
  customer: string,
): Promise<Stripe.Event> {
  return Promise.resolve({
    id: "123",
    object: "event",
    api_version: null,
    created: 0,
    livemode: false,
    pending_webhooks: 0,
    type,
    request: null,
    data: {
      object: {
        customer,
      },
    },
  });
}

Deno.test("[e2e] POST /api/stripe-webhooks", async (test) => {
  const url = "http://localhost/api/stripe-webhooks";

  await test.step("returns HTTP 404 Not Found response if Stripe is disabled", async () => {
    Deno.env.delete("STRIPE_SECRET_KEY");
    const resp = await handler(new Request(url, { method: "POST" }));

    assertFalse(resp.ok);
    assertEquals(await resp.text(), "Not Found");
    assertEquals(resp.status, Status.NotFound);
  });

  await test.step("returns HTTP 400 Bad Request response if `Stripe-Signature` header is missing", async () => {
    Deno.env.set("STRIPE_SECRET_KEY", crypto.randomUUID());
    const resp = await handler(new Request(url, { method: "POST" }));

    assertFalse(resp.ok);
    assertEquals(await resp.text(), "`Stripe-Signature` header is missing");
    assertEquals(resp.status, Status.BadRequest);
  });

  await test.step("returns HTTP 500 Internal Server Error response if `STRIPE_WEBHOOK_SECRET` environment variable is not set", async () => {
    Deno.env.delete("STRIPE_WEBHOOK_SECRET");
    const resp = await handler(
      new Request(url, {
        method: "POST",
        headers: { "Stripe-Signature": crypto.randomUUID() },
      }),
    );

    assertFalse(resp.ok);
    assertEquals(
      await resp.text(),
      "`STRIPE_WEBHOOK_SECRET` environment variable is not set",
    );
    assertEquals(resp.status, Status.InternalServerError);
  });

  await test.step("returns HTTP 400 Bad Request response if the event payload is invalid", async () => {
    Deno.env.set("STRIPE_WEBHOOK_SECRET", crypto.randomUUID());
    const resp = await handler(
      new Request(url, {
        method: "POST",
        headers: { "Stripe-Signature": crypto.randomUUID() },
      }),
    );

    assertFalse(resp.ok);
    assertEquals(
      await resp.text(),
      "No webhook payload was provided.",
    );
    assertEquals(resp.status, Status.BadRequest);
  });

  await test.step("returns HTTP 404 Not Found response if the user is not found for subscription creation", async () => {
    const constructEventAsyncStub = stub(
      stripe.webhooks,
      "constructEventAsync",
      returnsNext([
        createStripeEvent("customer.subscription.created", "x"),
      ]),
    );

    const resp = await handler(
      new Request(url, {
        method: "POST",
        headers: { "Stripe-Signature": crypto.randomUUID() },
      }),
    );

    assertFalse(resp.ok);
    assertEquals(await resp.text(), "User not found");
    assertEquals(resp.status, Status.NotFound);

    constructEventAsyncStub.restore();
  });

  await test.step("returns HTTP 201 Created response if the subscription is created", async () => {
    const user = genNewUser();
    await createUser(user);

    const constructEventAsyncStub = stub(
      stripe.webhooks,
      "constructEventAsync",
      returnsNext([
        createStripeEvent(
          "customer.subscription.created",
          user.stripeCustomerId!,
        ),
      ]),
    );

    const resp = await handler(
      new Request(url, {
        method: "POST",
        headers: { "Stripe-Signature": crypto.randomUUID() },
      }),
    );

    assertEquals(await getUser(user.login), { ...user, isSubscribed: true });
    assert(resp.ok);
    assertEquals(resp.body, null);
    assertEquals(resp.status, Status.Created);

    constructEventAsyncStub.restore();
  });

  await test.step("returns HTTP 404 Not Found response if the user is not found for subscription deletion", async () => {
    const constructEventAsyncStub = stub(
      stripe.webhooks,
      "constructEventAsync",
      returnsNext([
        createStripeEvent("customer.subscription.deleted", "x"),
      ]),
    );

    const resp = await handler(
      new Request(url, {
        method: "POST",
        headers: { "Stripe-Signature": crypto.randomUUID() },
      }),
    );

    assertFalse(resp.ok);
    assertEquals(await resp.text(), "User not found");
    assertEquals(resp.status, Status.NotFound);

    constructEventAsyncStub.restore();
  });

  await test.step("returns HTTP 202 Accepted response if the subscription is deleted", async () => {
    const user: User = { ...genNewUser(), isSubscribed: true };
    await createUser(user);

    const constructEventAsyncStub = stub(
      stripe.webhooks,
      "constructEventAsync",
      returnsNext([
        createStripeEvent(
          "customer.subscription.deleted",
          user.stripeCustomerId!,
        ),
      ]),
    );

    const resp = await handler(
      new Request(url, {
        method: "POST",
        headers: { "Stripe-Signature": crypto.randomUUID() },
      }),
    );

    assertEquals(await getUser(user.login), { ...user, isSubscribed: false });
    assert(resp.ok);
    assertEquals(resp.body, null);
    assertEquals(resp.status, Status.Accepted);

    constructEventAsyncStub.restore();
  });

  await test.step("returns HTTP 400 Bad Request response if the event type is not supported", async () => {
    const constructEventAsyncStub = stub(
      stripe.webhooks,
      "constructEventAsync",
      returnsNext([
        createStripeEvent("account.application.authorized", "x"),
      ]),
    );

    const resp = await handler(
      new Request(url, {
        method: "POST",
        headers: { "Stripe-Signature": crypto.randomUUID() },
      }),
    );

    assertFalse(resp.ok);
    assertEquals(await resp.text(), "Event type not supported");
    assertEquals(resp.status, Status.BadRequest);

    constructEventAsyncStub.restore();
  });
});

Deno.test("[e2e] GET /account", async (test) => {
  const url = "http://localhost/account";

  await test.step("returns redirect response if the session user is not signed in", async () => {
    const resp = await handler(new Request(url));
    assertFalse(resp.ok);
    assertEquals(resp.body, null);
    assertEquals(resp.headers.get("location"), "/signin");
    assertEquals(resp.status, Status.SeeOther);
  });

  await test.step("renders the account page as a free user", async () => {
    const user = genNewUser();
    await createUser(user);

    const resp = await handler(
      new Request(url, {
        headers: { cookie: "site-session=" + user.sessionId },
      }),
    );

    assertStringIncludes(await resp.text(), 'href="/account/upgrade"');
  });

  await test.step("renders the account page as a premium user", async () => {
    const user = genNewUser();
    await createUser({ ...user, isSubscribed: true });

    const resp = await handler(
      new Request(url, {
        headers: { cookie: "site-session=" + user.sessionId },
      }),
    );

    assertStringIncludes(await resp.text(), 'href="/account/manage"');
  });
});

Deno.test("[e2e] GET /account/manage", async (test) => {
  const url = "http://localhost/account/manage";
  Deno.env.set("STRIPE_SECRET_KEY", crypto.randomUUID());

  await test.step("returns redirect response if the session user is not signed in", async () => {
    const resp = await handler(new Request(url));
    assertFalse(resp.ok);
    assertFalse(resp.body);
    assertEquals(resp.headers.get("location"), "/signin");
    assertEquals(resp.status, 303);
  });

  await test.step("returns HTTP 404 Not Found response if the session user does not have a Stripe customer ID", async () => {
    const user = genNewUser();
    await createUser({ ...user, stripeCustomerId: undefined });
    const resp = await handler(
      new Request(url, {
        headers: { cookie: "site-session=" + user.sessionId },
      }),
    );

    assertFalse(resp.ok);
    assertEquals(resp.status, Status.NotFound);
  });

  await test.step("returns redirect response to the URL returned by Stripe after creating a billing portal session", async () => {
    const user = genNewUser();
    await createUser(user);

    const session = { url: "https://stubbing-returned-url" } as Stripe.Response<
      Stripe.BillingPortal.Session
    >;
    const sessionsCreateStub = stub(
      stripe.billingPortal.sessions,
      "create",
      resolvesNext([session]),
    );

    const resp = await handler(
      new Request(url, {
        headers: { cookie: "site-session=" + user.sessionId },
      }),
    );

    assertFalse(resp.ok);
    assertEquals(resp.status, Status.SeeOther);

    sessionsCreateStub.restore();
  });
});

Deno.test("[e2e] GET /account/upgrade", async (test) => {
  const url = "http://localhost/account/upgrade";

  await test.step("returns redirect response if the session user is not signed in", async () => {
    const resp = await handler(new Request(url));
    assertFalse(resp.ok);
    assertFalse(resp.body);
    assertEquals(resp.headers.get("location"), "/signin");
    assertEquals(resp.status, 303);
  });

  const user = genNewUser();
  await createUser(user);

  await test.step("returns HTTP 500 Internal Server Error response if the `STRIPE_PREMIUM_PLAN_PRICE_ID` environment variable is not set", async () => {
    Deno.env.set("STRIPE_SECRET_KEY", crypto.randomUUID());
    Deno.env.delete("STRIPE_PREMIUM_PLAN_PRICE_ID");
    const resp = await handler(
      new Request(url, {
        headers: { cookie: "site-session=" + user.sessionId },
      }),
    );

    assertFalse(resp.ok);
    assertEquals(resp.status, Status.InternalServerError);
  });

  await test.step("returns HTTP 404 Not Found response if Stripe is disabled", async () => {
    Deno.env.set("STRIPE_PREMIUM_PLAN_PRICE_ID", crypto.randomUUID());
    Deno.env.delete("STRIPE_SECRET_KEY");
    const resp = await handler(
      new Request(url, {
        headers: { cookie: "site-session=" + user.sessionId },
      }),
    );

    assertFalse(resp.ok);
    assertEquals(resp.status, Status.NotFound);
  });

  await test.step("returns HTTP 404 Not Found response if Stripe returns a `null` URL", async () => {
    Deno.env.set("STRIPE_PREMIUM_PLAN_PRICE_ID", crypto.randomUUID());
    Deno.env.set("STRIPE_SECRET_KEY", crypto.randomUUID());

    const session = { url: null } as Stripe.Response<
      Stripe.Checkout.Session
    >;
    const sessionsCreateStub = stub(
      stripe.checkout.sessions,
      "create",
      resolvesNext([session]),
    );

    const resp = await handler(
      new Request(url, {
        headers: { cookie: "site-session=" + user.sessionId },
      }),
    );

    assertFalse(resp.ok);
    assertEquals(resp.status, Status.NotFound);
    sessionsCreateStub.restore();
  });

  await test.step("returns redirect response to the URL returned by Stripe after creating a checkout session", async () => {
    const priceId = crypto.randomUUID();
    Deno.env.set("STRIPE_PREMIUM_PLAN_PRICE_ID", priceId);
    Deno.env.set("STRIPE_SECRET_KEY", crypto.randomUUID());

    const session = { url: "https://stubbing-returned-url" } as Stripe.Response<
      Stripe.Checkout.Session
    >;
    const sessionsCreateStub = stub(
      stripe.checkout.sessions,
      "create",
      resolvesNext([session]),
    );

    const resp = await handler(
      new Request(url, {
        headers: { cookie: "site-session=" + user.sessionId },
      }),
    );

    assertFalse(resp.ok);
    assertEquals(resp.status, Status.SeeOther);

    sessionsCreateStub.restore();
  });
});

Deno.test("[e2e] GET /api/me/votes", async () => {
  const user = genNewUser();
  await createUser(user);
  const item1 = genNewItem();
  const item2 = genNewItem();
  await createItem(item1);
  await createItem(item2);
  await createVote({
    userLogin: user.login,
    itemId: item1.id,
  });
  await createVote({
    userLogin: user.login,
    itemId: item2.id,
  });
  const resp = await handler(
    new Request("http://localhost/api/me/votes", {
      headers: { cookie: "site-session=" + user.sessionId },
    }),
  );
  const body = await resp.json();
  assertArrayIncludes(body, [{ ...item1, score: 1 }, { ...item2, score: 1 }]);
});<|MERGE_RESOLUTION|>--- conflicted
+++ resolved
@@ -25,16 +25,7 @@
   assertObjectMatch,
   assertStringIncludes,
 } from "std/assert/mod.ts";
-<<<<<<< HEAD
 import { resolvesNext, returnsNext, stub } from "std/testing/mock.ts";
-=======
-import {
-  assertSpyCall,
-  resolvesNext,
-  returnsNext,
-  stub,
-} from "std/testing/mock.ts";
->>>>>>> a36a206a
 import Stripe from "stripe";
 import options from "./fresh.config.ts";
 
