// Copyright 2023 the Deno authors. All rights reserved. MIT license.

import { createHandler, Status } from "$fresh/server.ts";
import manifest from "@/fresh.gen.ts";
import {
  collectValues,
  type Comment,
  createComment,
  createItem,
  createNotification,
  createUser,
  ifUserHasNotifications,
  type Item,
  kv,
  listCommentsByItem,
  type Notification,
} from "@/utils/db.ts";
import {
  genNewComment,
  genNewItem,
  genNewNotification,
  genNewUser,
} from "@/utils/db_test.ts";
import { stripe } from "@/utils/stripe.ts";
import {
  assert,
  assertArrayIncludes,
  assertEquals,
  assertFalse,
  assertInstanceOf,
  assertNotEquals,
  assertObjectMatch,
  assertStringIncludes,
} from "std/assert/mod.ts";
import { assertSpyCall, resolvesNext, stub } from "std/testing/mock.ts";
import Stripe from "stripe";
import options from "./fresh.config.ts";

/**
 * @see {@link https://fresh.deno.dev/docs/examples/writing-tests|Writing tests} example on how to write tests for Fresh projects.
 */
const handler = await createHandler(manifest, options);

function assertResponseNotFound(resp: Response) {
  assertFalse(resp.ok);
  assertEquals(resp.status, Status.NotFound);
}

function assertResponseJson(resp: Response) {
  assert(resp.ok);
  assertNotEquals(resp.body, null);
  assertEquals(resp.headers.get("content-type"), "application/json");
}

Deno.test("[e2e] GET /", async () => {
  const resp = await handler(new Request("http://localhost"));

  assert(resp.ok);
  assertInstanceOf(resp.body, ReadableStream);
  assertEquals(
    resp.headers.get("content-type"),
    "text/html; charset=utf-8",
  );
  assertEquals(resp.status, 200);
});

Deno.test("[e2e] GET /callback", async () => {
  const resp = await handler(
    new Request("http://localhost/callback"),
  );

  assertFalse(resp.ok);
  assertInstanceOf(resp.body, ReadableStream);
  assertEquals(
    resp.headers.get("content-type"),
    "text/html; charset=utf-8",
  );
  assertEquals(resp.status, 500);
});

Deno.test("[e2e] GET /blog", async () => {
  const resp = await handler(
    new Request("http://localhost/blog"),
  );

  assert(resp.ok);
  assertInstanceOf(resp.body, ReadableStream);
  assertEquals(
    resp.headers.get("content-type"),
    "text/html; charset=utf-8",
  );
  assertEquals(resp.status, 200);
});

Deno.test("[e2e] GET /pricing", async () => {
  const req = new Request("http://localhost/pricing");

  Deno.env.delete("STRIPE_SECRET_KEY");
  const resp = await handler(req);

  assertFalse(resp.ok);
  assertEquals(typeof await resp.text(), "string");
  assertEquals(
    resp.headers.get("content-type"),
    "text/html; charset=utf-8",
  );
  assertEquals(resp.status, 404);
});

Deno.test("[e2e] GET /signin", async () => {
  const resp = await handler(
    new Request("http://localhost/signin"),
  );

  assertFalse(resp.ok);
  assertFalse(resp.body);
  assertStringIncludes(
    resp.headers.get("location")!,
    "https://github.com/login/oauth/authorize",
  );
  assertEquals(resp.status, 302);
});

Deno.test("[e2e] GET /signout", async () => {
  const resp = await handler(
    new Request("http://localhost/signout"),
  );

  assertFalse(resp.ok);
  assertFalse(resp.body);
  assertEquals(resp.headers.get("location"), "/");
  assertEquals(resp.status, 302);
});

Deno.test("[e2e] GET /dashboard", async (test) => {
  const url = "http://localhost/dashboard";
  const user = genNewUser();
  await createUser(user);

  await test.step("returns redirect response if the session user is not signed in", async () => {
    const resp = await handler(new Request(url));

    assertFalse(resp.ok);
    assertEquals(resp.body, null);
    assertEquals(resp.headers.get("location"), "/signin");
    assertEquals(resp.status, Status.SeeOther);
  });

  await test.step("returns redirect response to /dashboard/stats from root route when the session user is signed in", async () => {
    const resp = await handler(
      new Request(url, {
        headers: { cookie: "site-session=" + user.sessionId },
      }),
    );

    assertFalse(resp.ok);
    assertEquals(resp.body, null);
    assertEquals(resp.headers.get("location"), "/dashboard/stats");
    assertEquals(resp.status, Status.SeeOther);
  });
});

Deno.test("[e2e] GET /dashboard/stats", async (test) => {
  const url = "http://localhost/dashboard/stats";
  const user = genNewUser();
  await createUser(user);

  await test.step("returns redirect response if the session user is not signed in", async () => {
    const resp = await handler(new Request(url));
    assertFalse(resp.ok);
    assertEquals(resp.body, null);
    assertEquals(resp.headers.get("location"), "/signin");
    assertEquals(resp.status, Status.SeeOther);
  });

  await test.step("renders dashboard stats chart for a user who is signed in", async () => {
    const resp = await handler(
      new Request(url, {
        headers: { cookie: "site-session=" + user.sessionId },
      }),
    );
    assertStringIncludes(await resp.text(), "<!--frsh-chart_default");
  });
});

Deno.test("[e2e] GET /dashboard/users", async (test) => {
  const url = "http://localhost/dashboard/users";
  const user = genNewUser();
  await createUser(user);

  await test.step("returns redirect response if the session user is not signed in", async () => {
    const resp = await handler(new Request(url));
    assertFalse(resp.ok);
    assertEquals(resp.body, null);
    assertEquals(resp.headers.get("location"), "/signin");
    assertEquals(resp.status, Status.SeeOther);
  });

  await test.step("renders dashboard stats table for a user who is signed in", async () => {
    const resp = await handler(
      new Request(url, {
        headers: { cookie: "site-session=" + user.sessionId },
      }),
    );
    assertStringIncludes(await resp.text(), "<!--frsh-userstable_default");
  });
});

Deno.test("[e2e] GET /submit", async () => {
  const resp = await handler(
    new Request("http://localhost/submit"),
  );

  assertFalse(resp.ok);
  assertFalse(resp.body);
  assertEquals(resp.headers.get("location"), "/signin");
  assertEquals(resp.status, 303);
});

Deno.test("[e2e] GET /feed", async () => {
  const resp = await handler(
    new Request("http://localhost/feed"),
  );

  assert(resp.ok);
  assertInstanceOf(resp.body, ReadableStream);
  assertEquals(
    resp.headers.get("content-type"),
    "application/atom+xml; charset=utf-8",
  );
  assertEquals(resp.status, 200);
});

Deno.test("[e2e] GET /api/items", async () => {
  const item1 = genNewItem();
  const item2 = genNewItem();
  await createItem(item1);
  await createItem(item2);

  const req = new Request("http://localhost/api/items");
  const resp = await handler(req);

  const { values } = await resp.json();
  assertResponseJson(resp);
  assertArrayIncludes(values, [
    JSON.parse(JSON.stringify(item1)),
    JSON.parse(JSON.stringify(item2)),
  ]);
});

Deno.test("[e2e] GET /api/items/[id]", async () => {
  const item = genNewItem();
  const req = new Request("http://localhost/api/items/" + item.id);

  const resp1 = await handler(req);
  assertFalse(resp1.ok);
  assertEquals(await resp1.text(), "Item not found");
  assertEquals(resp1.status, Status.NotFound);

  await createItem(item);
  const resp2 = await handler(req);
  assertResponseJson(resp2);
  assertEquals(await resp2.json(), JSON.parse(JSON.stringify(item)));
});

Deno.test("[e2e] GET /api/items/[id]/comments", async () => {
  const item = genNewItem();
  const comment: Comment = {
    ...genNewComment(),
    itemId: item.id,
  };
  const req = new Request(`http://localhost/api/items/${item.id}/comments`);

  const resp1 = await handler(req);
  assertFalse(resp1.ok);
  assertEquals(await resp1.text(), "Item not found");
  assertEquals(resp1.status, Status.NotFound);

  await createItem(item);
  await createComment(comment);
  const resp2 = await handler(req);
  const { values } = await resp2.json();
  assertResponseJson(resp2);
  assertEquals(values, [JSON.parse(JSON.stringify(comment))]);
});

Deno.test("[e2e] POST /api/items", async () => {
  const resp = await handler(
    new Request("http://localhost/api/items", { method: "POST" }),
  );

  assertFalse(resp.ok);
  assertEquals(await resp.text(), "User must be signed in");
  assertEquals(resp.status, Status.Unauthorized);
});

Deno.test("[e2e] GET /api/users", async () => {
  const user1 = genNewUser();
  const user2 = genNewUser();
  await createUser(user1);
  await createUser(user2);

  const req = new Request("http://localhost/api/users");
  const resp = await handler(req);

  const { values } = await resp.json();
  assertResponseJson(resp);
  assertArrayIncludes(values, [user1, user2]);
});

Deno.test("[e2e] GET /api/users/[login]", async () => {
  const user = genNewUser();
  const req = new Request("http://localhost/api/users/" + user.login);

  const resp1 = await handler(req);
  assertFalse(resp1.ok);
  assertEquals(await resp1.text(), "User not found");
  assertEquals(resp1.status, Status.NotFound);

  await createUser(user);
  const resp2 = await handler(req);
  assertResponseJson(resp2);
  assertEquals(await resp2.json(), user);
});

Deno.test("[e2e] GET /api/users/[login]/items", async () => {
  const user = genNewUser();
  const item: Item = {
    ...genNewItem(),
    userLogin: user.login,
  };
  const req = new Request(`http://localhost/api/users/${user.login}/items`);

  const resp1 = await handler(req);
  assertResponseNotFound(resp1);

  await createUser(user);
  await createItem(item);

  const resp2 = await handler(req);
  const { values } = await resp2.json();
  assertResponseJson(resp2);
  assertArrayIncludes(values, [JSON.parse(JSON.stringify(item))]);
});

Deno.test("[e2e] GET /api/users/[login]/notifications", async () => {
  const user = genNewUser();
  const notification: Notification = {
    ...genNewNotification(),
    userLogin: user.login,
  };
  const url = "http://localhost/api/me/notifications";

  const resp1 = await handler(new Request(url));
  assertFalse(resp1.ok);
  assertEquals(resp1.status, Status.Unauthorized);

  await createUser(user);
  await createNotification(notification);

  const resp2 = await handler(
    new Request(url, {
      headers: { cookie: "site-session=" + user.sessionId },
    }),
  );
  const { values } = await resp2.json();
  assertResponseJson(resp2);
  assertArrayIncludes(values, [
    JSON.parse(JSON.stringify(notification)),
  ]);
});

Deno.test("[e2e] POST /api/stripe-webhooks", async (test) => {
  const url = "http://localhost/api/stripe-webhooks";

  await test.step("returns HTTP 404 Not Found response if Stripe is disabled", async () => {
    Deno.env.delete("STRIPE_SECRET_KEY");
    const resp = await handler(new Request(url, { method: "POST" }));

    assertFalse(resp.ok);
    assertEquals(await resp.text(), "Not Found");
    assertEquals(resp.status, Status.NotFound);
  });

  await test.step("returns HTTP 400 Bad Request response if `Stripe-Signature` header is missing", async () => {
    Deno.env.set("STRIPE_SECRET_KEY", crypto.randomUUID());
    const resp = await handler(new Request(url, { method: "POST" }));

    assertFalse(resp.ok);
    assertEquals(await resp.text(), "`Stripe-Signature` header is missing");
    assertEquals(resp.status, Status.BadRequest);
  });

  await test.step("returns HTTP 500 Internal Server Error response if `STRIPE_WEBHOOK_SECRET` environment variable is not set", async () => {
    Deno.env.delete("STRIPE_WEBHOOK_SECRET");
    const resp = await handler(
      new Request(url, {
        method: "POST",
        headers: { "Stripe-Signature": crypto.randomUUID() },
      }),
    );

    assertFalse(resp.ok);
    assertEquals(
      await resp.text(),
      "`STRIPE_WEBHOOK_SECRET` environment variable is not set",
    );
    assertEquals(resp.status, Status.InternalServerError);
  });

  await test.step("returns HTTP 400 Bad Request response if the event payload is invalid", async () => {
    Deno.env.set("STRIPE_WEBHOOK_SECRET", crypto.randomUUID());
    const resp = await handler(
      new Request(url, {
        method: "POST",
        headers: { "Stripe-Signature": crypto.randomUUID() },
      }),
    );

    assertFalse(resp.ok);
    assertEquals(
      await resp.text(),
      "No webhook payload was provided.",
    );
    assertEquals(resp.status, Status.BadRequest);
  });
});

Deno.test("[e2e] GET /notifications/[id]", async (test) => {
  const notificationNotFoundUrl = "http://localhost/notifications/1";

  await test.step("returns redirect response if the session user is not signed in", async () => {
    const resp = await handler(new Request(notificationNotFoundUrl));
    assertFalse(resp.ok);
    assertEquals(resp.body, null);
    assertEquals(resp.headers.get("location"), "/signin");
    assertEquals(resp.status, Status.SeeOther);
  });

  const user = genNewUser();
  await createUser(user);

  await test.step("returns HTTP 404 Not Found response if the notification does not exist", async () => {
    const resp = await handler(
      new Request(notificationNotFoundUrl, {
        headers: { cookie: "site-session=" + user.sessionId },
      }),
    );

    assertFalse(resp.ok);
    assertResponseNotFound(resp);
  });

  const notification: Notification = {
    ...genNewNotification(),
    userLogin: user.login,
  };
  await createNotification(notification);
  const url = `http://localhost/notifications/${notification.id}`;

  await test.step("returns HTTP 500 Internal Server Error response if the db throws an error while deleting notification key", async () => {
    const kvAtomicStub = stub(
      kv,
      "atomic",
      () => {
        throw new Error(
          "Stubbed error thrown when KV attempts to delete notification",
        );
      },
    );
    const resp = await handler(
      new Request(url, {
        headers: { cookie: "site-session=" + user.sessionId },
      }),
    );

    assertEquals(resp.status, Status.InternalServerError);
    kvAtomicStub.restore();
  });

  await test.step("returns redirect response to the notification that was found", async () => {
    const resp = await handler(
      new Request(url, {
        headers: { cookie: "site-session=" + user.sessionId },
      }),
    );
    assertEquals(resp.headers.get("location"), notification.originUrl);
    assertEquals(resp.status, Status.SeeOther);
  });

  await test.step("returns HTTP 404 Not Found response after the notification was visited and the key was deleted", async () => {
    const resp = await handler(
      new Request(url, {
        headers: { cookie: "site-session=" + user.sessionId },
      }),
    );

    assertFalse(resp.ok);
    assertResponseNotFound(resp);
  });
});

<<<<<<< HEAD
Deno.test("[e2e] GET /items/[id]", async (test) => {
  await test.step("returns HTTP 404 Not Found response if the item does not exist", async () => {
    const resp = await handler(new Request("http://localhost/items/1"));

    assertFalse(resp.ok);
    assertResponseNotFound(resp);
  });

  const user = genNewUser();
  await createUser(user);
  const item: Item = {
    ...genNewItem(),
    userLogin: user.login,
  };
  await createItem(item);
  const url = `http://localhost/items/${item.id}`;

  await test.step("renders the item page with commenting enabled for signed in user", async () => {
    const resp = await handler(
      new Request(url, {
        headers: { cookie: "site-session=" + user.sessionId },
      }),
    );

    assertFalse((await resp.text()).includes("Sign in to comment"));
  });

  await test.step("renders the item page directing an anonymous user to sign in to comment", async () => {
    const resp = await handler(new Request(url));
    assertStringIncludes(await resp.text(), "Sign in to comment");
  });
});

Deno.test("[e2e] GET /account", async (test) => {
  const url = "http://localhost/account";

  await test.step("returns redirect response if the session user is not signed in", async () => {
    const resp = await handler(new Request(url));
    assertFalse(resp.ok);
    assertEquals(resp.body, null);
    assertEquals(resp.headers.get("location"), "/signin");
    assertEquals(resp.status, Status.SeeOther);
  });

  await test.step("renders the account page as a free user", async () => {
    const user = genNewUser();
    await createUser(user);

    const resp = await handler(
      new Request(url, {
        headers: { cookie: "site-session=" + user.sessionId },
      }),
    );

    assertStringIncludes(await resp.text(), 'href="/account/upgrade"');
  });

  await test.step("renders the account page as a premium user", async () => {
    const user = genNewUser();
    await createUser({ ...user, isSubscribed: true });

    const resp = await handler(
      new Request(url, {
        headers: { cookie: "site-session=" + user.sessionId },
      }),
    );

    assertStringIncludes(await resp.text(), 'href="/account/manage"');
  });
});

Deno.test("[e2e] GET /account/manage", async (test) => {
  const url = "http://localhost/account/manage";
  Deno.env.set("STRIPE_SECRET_KEY", crypto.randomUUID());

  await test.step("returns redirect response if the session user is not signed in", async () => {
    const resp = await handler(new Request(url));
    assertFalse(resp.ok);
    assertFalse(resp.body);
    assertEquals(resp.headers.get("location"), "/signin");
    assertEquals(resp.status, 303);
  });

  await test.step("returns HTTP 404 Not Found response if the session user does not have a Stripe customer ID", async () => {
    const user = genNewUser();
    await createUser({ ...user, stripeCustomerId: undefined });
    const resp = await handler(
      new Request(url, {
        headers: { cookie: "site-session=" + user.sessionId },
      }),
    );

    assertFalse(resp.ok);
    assertEquals(resp.status, Status.NotFound);
  });

  await test.step("returns redirect response to the URL returned by Stripe after creating a billing portal session", async () => {
    const user = genNewUser();
    await createUser(user);

    const session = { url: "https://stubbing-returned-url" } as Stripe.Response<
      Stripe.BillingPortal.Session
    >;
    const sessionsCreateStub = stub(
      stripe.billingPortal.sessions,
      "create",
      resolvesNext([session]),
    );

    const resp = await handler(
      new Request(url, {
        headers: { cookie: "site-session=" + user.sessionId },
      }),
    );

    assertFalse(resp.ok);
    assertEquals(resp.status, Status.SeeOther);
    assertSpyCall(sessionsCreateStub, 0, {
      args: [{
        customer: user.stripeCustomerId!,
        return_url: "http://localhost/account",
      }],
    });
    sessionsCreateStub.restore();
  });
});

Deno.test("[e2e] GET /account/upgrade", async (test) => {
  const url = "http://localhost/account/upgrade";

  await test.step("returns redirect response if the session user is not signed in", async () => {
    const resp = await handler(new Request(url));
    assertFalse(resp.ok);
    assertFalse(resp.body);
    assertEquals(resp.headers.get("location"), "/signin");
    assertEquals(resp.status, 303);
  });

  const user = genNewUser();
  await createUser(user);

  await test.step("returns HTTP 500 Internal Server Error response if the `STRIPE_PREMIUM_PLAN_PRICE_ID` environment variable is not set", async () => {
    Deno.env.set("STRIPE_SECRET_KEY", crypto.randomUUID());
    Deno.env.delete("STRIPE_PREMIUM_PLAN_PRICE_ID");
    const resp = await handler(
      new Request(url, {
        headers: { cookie: "site-session=" + user.sessionId },
      }),
    );

    assertFalse(resp.ok);
    assertEquals(resp.status, Status.InternalServerError);
  });

  await test.step("returns HTTP 404 Not Found response if Stripe is disabled", async () => {
    Deno.env.set("STRIPE_PREMIUM_PLAN_PRICE_ID", crypto.randomUUID());
    Deno.env.delete("STRIPE_SECRET_KEY");
    const resp = await handler(
      new Request(url, {
        headers: { cookie: "site-session=" + user.sessionId },
      }),
    );

    assertFalse(resp.ok);
    assertEquals(resp.status, Status.NotFound);
  });

  await test.step("returns HTTP 404 Not Found response if Stripe returns a `null` URL", async () => {
    Deno.env.set("STRIPE_PREMIUM_PLAN_PRICE_ID", crypto.randomUUID());
    Deno.env.set("STRIPE_SECRET_KEY", crypto.randomUUID());

    const session = { url: null } as Stripe.Response<
      Stripe.Checkout.Session
    >;
    const sessionsCreateStub = stub(
      stripe.checkout.sessions,
      "create",
      resolvesNext([session]),
    );

    const resp = await handler(
      new Request(url, {
        headers: { cookie: "site-session=" + user.sessionId },
      }),
    );

    assertFalse(resp.ok);
    assertEquals(resp.status, Status.NotFound);
    sessionsCreateStub.restore();
  });

  await test.step("returns redirect response to the URL returned by Stripe after creating a checkout session", async () => {
    const priceId = crypto.randomUUID();
    Deno.env.set("STRIPE_PREMIUM_PLAN_PRICE_ID", priceId);
    Deno.env.set("STRIPE_SECRET_KEY", crypto.randomUUID());

    const session = { url: "https://stubbing-returned-url" } as Stripe.Response<
      Stripe.Checkout.Session
    >;
    const sessionsCreateStub = stub(
      stripe.checkout.sessions,
      "create",
      resolvesNext([session]),
    );

    const resp = await handler(
      new Request(url, {
        headers: { cookie: "site-session=" + user.sessionId },
      }),
    );

    assertFalse(resp.ok);
    assertEquals(resp.status, Status.SeeOther);
    assertSpyCall(sessionsCreateStub, 0, {
      args: [{
        customer: user.stripeCustomerId!,
        success_url: "http://localhost/account",
        mode: "subscription",
        line_items: [
          {
            price: priceId,
            quantity: 1,
          },
        ],
      }],
    });
    sessionsCreateStub.restore();
=======
Deno.test("[e2e] POST /api/comments", async (test) => {
  const url = "http://localhost/api/comments";
  const user = genNewUser();
  await createUser(user);

  await test.step("returns HTTP 401 Unauthorized response if the session user is not signed in", async () => {
    const resp = await handler(
      new Request(url, { method: "POST" }),
    );
    assertFalse(resp.ok);
    assertEquals(resp.status, Status.Unauthorized);
  });

  await test.step("returns HTTP 400 Bad Request response if comment is missing text", async () => {
    const body = new FormData();
    const resp = await handler(
      new Request(url, {
        method: "POST",
        headers: { cookie: "site-session=" + user.sessionId },
        body,
      }),
    );

    assertEquals(await resp.text(), "Text must be a string");
    assertEquals(resp.status, Status.BadRequest);
  });

  await test.step("returns HTTP 400 Bad Request response if comment is missing item_id", async () => {
    const body = new FormData();
    body.set("text", "Comment text");
    const resp = await handler(
      new Request(url, {
        method: "POST",
        headers: { cookie: "site-session=" + user.sessionId },
        body,
      }),
    );

    assertEquals(await resp.text(), "Item ID must be a string");
    assertEquals(resp.status, Status.BadRequest);
  });

  await test.step("returns HTTP 404 Not Found response if the item is not found", async () => {
    const body = new FormData();
    body.set("text", "Comment text");
    body.set("item_id", "not-found-item-id");
    const resp = await handler(
      new Request(url, {
        method: "POST",
        headers: { cookie: "site-session=" + user.sessionId },
        body,
      }),
    );

    assertEquals(await resp.text(), "Item not found");
    assertEquals(resp.status, Status.NotFound);
  });

  await test.step("creates a comment but not a new notification if for one's own item", async () => {
    const item = { ...genNewItem(), userLogin: user.login };
    const comment = { text: "Comment text", itemId: item.id };
    await createItem(item);
    const body = new FormData();
    body.set("text", comment.text);
    body.set("item_id", comment.itemId);
    const resp = await handler(
      new Request(url, {
        method: "POST",
        headers: { cookie: "site-session=" + user.sessionId },
        body,
      }),
    );
    const comments = await collectValues(listCommentsByItem(item.id));

    assertEquals(resp.status, Status.SeeOther);
    assertEquals(await ifUserHasNotifications(user.login), false);
    // Deep partial match since the comment ID is a ULID generated at runtime
    assertObjectMatch(comments[0], comment);
  });

  await test.step("creates a comment and notification if for someone elses item", async () => {
    const item = genNewItem();
    const comment = { text: "Comment text", itemId: item.id };
    await createItem(item);
    const body = new FormData();
    body.set("text", comment.text);
    body.set("item_id", comment.itemId);
    const resp = await handler(
      new Request(url, {
        method: "POST",
        headers: { cookie: "site-session=" + user.sessionId },
        body,
      }),
    );
    const comments = await collectValues(listCommentsByItem(item.id));

    assertEquals(resp.status, Status.SeeOther);
    assertEquals(await ifUserHasNotifications(item.userLogin), true);
    assertEquals(await ifUserHasNotifications(user.login), false);
    // Deep partial match since the comment ID is a ULID generated at runtime
    assertObjectMatch(comments[0], comment);
>>>>>>> 6379ddd0
  });
});<|MERGE_RESOLUTION|>--- conflicted
+++ resolved
@@ -500,7 +500,6 @@
   });
 });
 
-<<<<<<< HEAD
 Deno.test("[e2e] GET /items/[id]", async (test) => {
   await test.step("returns HTTP 404 Not Found response if the item does not exist", async () => {
     const resp = await handler(new Request("http://localhost/items/1"));
@@ -728,7 +727,9 @@
       }],
     });
     sessionsCreateStub.restore();
-=======
+  });
+});
+
 Deno.test("[e2e] POST /api/comments", async (test) => {
   const url = "http://localhost/api/comments";
   const user = genNewUser();
@@ -830,6 +831,5 @@
     assertEquals(await ifUserHasNotifications(user.login), false);
     // Deep partial match since the comment ID is a ULID generated at runtime
     assertObjectMatch(comments[0], comment);
->>>>>>> 6379ddd0
   });
 });